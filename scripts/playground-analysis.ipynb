{
 "cells": [
  {
   "cell_type": "code",
   "execution_count": 1,
   "metadata": {},
   "outputs": [
    {
     "name": "stderr",
     "output_type": "stream",
     "text": [
      "23:40:00 rdkit INFO: Enabling RDKit 2023.09.5 jupyter extensions\n"
     ]
    }
   ],
   "source": [
    "import numpy as np \n",
    "from matplotlib import pyplot as plt\n",
    "import pickle\n",
    "from synnet.utils.data_utils import SkeletonSet\n",
    "import random\n",
    "random.seed(42)\n",
    "\n",
    "from synnet.encoding.fingerprints import fp_4096\n",
    "from synnet.utils.reconstruct_utils import fetch_oracle\n",
    "from tqdm import tqdm\n",
    "import pandas as pd"
   ]
  },
  {
   "cell_type": "code",
   "execution_count": null,
   "metadata": {},
<<<<<<< HEAD
   "outputs": [
    {
     "name": "stderr",
     "output_type": "stream",
     "text": [
      "18:20:17 rdkit INFO: Enabling RDKit 2023.09.5 jupyter extensions\n"
      "image/png": "iVBORw0KGgoAAAANSUhEUgAAAjEAAAGhCAYAAACQ4eUqAAAAOXRFWHRTb2Z0d2FyZQBNYXRwbG90bGliIHZlcnNpb24zLjguMCwgaHR0cHM6Ly9tYXRwbG90bGliLm9yZy81sbWrAAAACXBIWXMAAA9hAAAPYQGoP6dpAAAgVUlEQVR4nO3dfXBU5d2H8W+akDVhkpUksuvKAnEmvmCCSEBK1IIFQhVMrW2hhVKdUguDYrdAeRlbi840EarA1FQq1imIUrAvUadSJbZMFFDBKFZQUadRgrDEl7hJICYYzvOH43lmCSCEXXZ/4frM7Ez37L0n97mnIZf37iYpjuM4AgAAMOZriZ4AAABAVxAxAADAJCIGAACYRMQAAACTiBgAAGASEQMAAEwiYgAAgElpiZ5AvBw+fFh79+5VVlaWUlJSEj0dAABwAhzHUXNzswKBgL72tePvtXTbiNm7d6+CwWCipwEAALqgvr5effr0Oe6YbhsxWVlZkr5YhOzs7ATPBgAAnIimpiYFg0H35/jxdNuI+fIlpOzsbCIGAABjTuStILyxFwAAmETEAAAAk4gYAABgEhEDAABMImIAAIBJRAwAADCJiAEAACYRMQAAwCQiBgAAmETEAAAAk4gYAABgEhEDAABMImIAAIBJRAwAADCJiAEAACalJXoC1vWf/1SipwAAOMO9d/e4RE8hIdiJAQAAJhExAADAJCIGAACYRMQAAACTiBgAAGASEQMAAEwiYgAAgElEDAAAMImIAQAAJhExAADAJCIGAACYRMQAAACTiBgAAGASEQMAAEwiYgAAgElEDAAAMImIAQAAJhExAADAJCIGAACYRMQAAACTiBgAAGASEQMAAEwiYgAAgElEDAAAMImIAQAAJhExAADApJOOmOeee07XXXedAoGAUlJS9Pjjj0c97jiOFi5cqEAgoIyMDI0cOVI7d+6MGtPW1qaZM2cqLy9PPXv2VFlZmfbs2RM1prGxUVOmTJHX65XX69WUKVP06aefnvQFAgCA7umkI+bAgQO69NJLVVlZedTHFy9erCVLlqiyslLbtm2T3+/XmDFj1Nzc7I4JhUKqqqrS2rVrtWnTJrW0tGj8+PHq6Ohwx0yaNEnbt2/X008/raefflrbt2/XlClTunCJAACgO0pxHMfp8pNTUlRVVaXrr79e0he7MIFAQKFQSPPmzZP0xa6Lz+fTokWLNG3aNEUiEZ1zzjlavXq1Jk6cKEnau3evgsGg1q9fr7Fjx+rNN9/UgAED9OKLL2rYsGGSpBdffFHDhw/XW2+9pQsvvLDTXNra2tTW1ubeb2pqUjAYVCQSUXZ2dlcv8Sv1n/9U3M4NAMCJeO/ucYmeQsw0NTXJ6/We0M/vmL4npq6uTuFwWKWlpe4xj8ejESNGaMuWLZKk2tpaHTp0KGpMIBBQYWGhO+aFF16Q1+t1A0aSvv71r8vr9bpjjlRRUeG+9OT1ehUMBmN5aQAAIMnENGLC4bAkyefzRR33+XzuY+FwWOnp6erVq9dxx/Tu3bvT+Xv37u2OOdKCBQsUiUTcW319/SlfDwAASF5p8ThpSkpK1H3HcTodO9KRY442/njn8Xg88ng8XZgtAACwKKY7MX6/X5I67ZY0NDS4uzN+v1/t7e1qbGw87pj9+/d3Ov+HH37YaZcHAACcmWIaMfn5+fL7/aqurnaPtbe3q6amRiUlJZKk4uJi9ejRI2rMvn37tGPHDnfM8OHDFYlEtHXrVnfMSy+9pEgk4o4BAABntpN+OamlpUXvvvuue7+urk7bt29XTk6O+vbtq1AopPLychUUFKigoEDl5eXKzMzUpEmTJEler1dTp07V7NmzlZubq5ycHM2ZM0dFRUUaPXq0JOniiy/Wt771Ld1888164IEHJEk/+9nPNH78+KN+MgkAAJx5TjpiXn75ZV199dXu/VmzZkmSbrzxRq1cuVJz585Va2urZsyYocbGRg0bNkwbNmxQVlaW+5ylS5cqLS1NEyZMUGtrq0aNGqWVK1cqNTXVHfPoo4/qtttucz/FVFZWdszfTQMAAM48p/R7YpLZyXzO/FTwe2IAAInG74kBAAAwhIgBAAAmETEAAMAkIgYAAJhExAAAAJOIGAAAYBIRAwAATCJiAACASUQMAAAwiYgBAAAmETEAAMAkIgYAAJhExAAAAJOIGAAAYBIRAwAATCJiAACASUQMAAAwiYgBAAAmETEAAMAkIgYAAJhExAAAAJOIGAAAYBIRAwAATCJiAACASUQMAAAwiYgBAAAmETEAAMAkIgYAAJhExAAAAJOIGAAAYBIRAwAATCJiAACASUQMAAAwiYgBAAAmETEAAMAkIgYAAJhExAAAAJOIGAAAYBIRAwAATCJiAACASUQMAAAwiYgBAAAmETEAAMAkIgYAAJhExAAAAJOIGAAAYBIRAwAATCJiAACASUQMAAAwiYgBAAAmETEAAMAkIgYAAJhExAAAAJNiHjGff/65fvWrXyk/P18ZGRk6//zzddddd+nw4cPuGMdxtHDhQgUCAWVkZGjkyJHauXNn1Hna2to0c+ZM5eXlqWfPniorK9OePXtiPV0AAGBUzCNm0aJF+uMf/6jKykq9+eabWrx4sX73u9/pvvvuc8csXrxYS5YsUWVlpbZt2ya/368xY8aoubnZHRMKhVRVVaW1a9dq06ZNamlp0fjx49XR0RHrKQMAAIPSYn3CF154Qd/+9rc1btw4SVL//v31l7/8RS+//LKkL3Zhli1bpttvv1033HCDJGnVqlXy+Xxas2aNpk2bpkgkooceekirV6/W6NGjJUmPPPKIgsGgnn32WY0dOzbW0wYAAMbEfCfmyiuv1L///W+9/fbbkqTXXntNmzZt0rXXXitJqqurUzgcVmlpqfscj8ejESNGaMuWLZKk2tpaHTp0KGpMIBBQYWGhO+ZIbW1tampqiroBAIDuK+Y7MfPmzVMkEtFFF12k1NRUdXR06Le//a1++MMfSpLC4bAkyefzRT3P5/Pp/fffd8ekp6erV69encZ8+fwjVVRU6M4774z15QAAgCQV852YdevW6ZFHHtGaNWv0yiuvaNWqVbrnnnu0atWqqHEpKSlR9x3H6XTsSMcbs2DBAkUiEfdWX19/ahcCAACSWsx3Yn75y19q/vz5+sEPfiBJKioq0vvvv6+KigrdeOON8vv9kr7YbTn33HPd5zU0NLi7M36/X+3t7WpsbIzajWloaFBJSclRv67H45HH44n15QAAgCQV852YgwcP6mtfiz5tamqq+xHr/Px8+f1+VVdXu4+3t7erpqbGDZTi4mL16NEjasy+ffu0Y8eOY0YMAAA4s8R8J+a6667Tb3/7W/Xt21eXXHKJXn31VS1ZskQ/+clPJH3xMlIoFFJ5ebkKCgpUUFCg8vJyZWZmatKkSZIkr9erqVOnavbs2crNzVVOTo7mzJmjoqIi99NKAADgzBbziLnvvvv061//WjNmzFBDQ4MCgYCmTZumO+64wx0zd+5ctba2asaMGWpsbNSwYcO0YcMGZWVluWOWLl2qtLQ0TZgwQa2trRo1apRWrlyp1NTUWE8ZAAAYlOI4jpPoScRDU1OTvF6vIpGIsrOz4/Z1+s9/Km7nBgDgRLx397hETyFmTubnN387CQAAmETEAAAAk4gYAABgEhEDAABMImIAAIBJRAwAADCJiAEAACYRMQAAwCQiBgAAmETEAAAAk4gYAABgEhEDAABMImIAAIBJRAwAADCJiAEAACYRMQAAwCQiBgAAmETEAAAAk4gYAABgEhEDAABMImIAAIBJRAwAADCJiAEAACYRMQAAwCQiBgAAmETEAAAAk4gYAABgEhEDAABMImIAAIBJRAwAADCJiAEAACYRMQAAwCQiBgAAmETEAAAAk4gYAABgEhEDAABMImIAAIBJRAwAADCJiAEAACYRMQAAwCQiBgAAmETEAAAAk4gYAABgEhEDAABMImIAAIBJRAwAADCJiAEAACYRMQAAwCQiBgAAmETEAAAAk4gYAABgEhEDAABMImIAAIBJcYmYDz74QD/60Y+Um5urzMxMDRo0SLW1te7jjuNo4cKFCgQCysjI0MiRI7Vz586oc7S1tWnmzJnKy8tTz549VVZWpj179sRjugAAwKCYR0xjY6OuuOIK9ejRQ//617/0xhtv6N5779XZZ5/tjlm8eLGWLFmiyspKbdu2TX6/X2PGjFFzc7M7JhQKqaqqSmvXrtWmTZvU0tKi8ePHq6OjI9ZTBgAABqU4juPE8oTz58/X5s2b9fzzzx/1ccdxFAgEFAqFNG/ePElf7Lr4fD4tWrRI06ZNUyQS0TnnnKPVq1dr4sSJkqS9e/cqGAxq/fr1Gjt27FfOo6mpSV6vV5FIRNnZ2bG7wCP0n/9U3M4NAMCJeO/ucYmeQsyczM/vmO/EPPnkkxoyZIi+//3vq3fv3rrsssv04IMPuo/X1dUpHA6rtLTUPebxeDRixAht2bJFklRbW6tDhw5FjQkEAiosLHTHHKmtrU1NTU1RNwAA0H3FPGL+97//afny5SooKNAzzzyj6dOn67bbbtPDDz8sSQqHw5Ikn88X9Tyfz+c+Fg6HlZ6erl69eh1zzJEqKirk9XrdWzAYjPWlAQCAJBLziDl8+LAGDx6s8vJyXXbZZZo2bZpuvvlmLV++PGpcSkpK1H3HcTodO9LxxixYsECRSMS91dfXn9qFAACApBbziDn33HM1YMCAqGMXX3yxdu/eLUny+/2S1GlHpaGhwd2d8fv9am9vV2Nj4zHHHMnj8Sg7OzvqBgAAuq+YR8wVV1yhXbt2RR17++231a9fP0lSfn6+/H6/qqur3cfb29tVU1OjkpISSVJxcbF69OgRNWbfvn3asWOHOwYAAJzZ0mJ9wl/84hcqKSlReXm5JkyYoK1bt2rFihVasWKFpC9eRgqFQiovL1dBQYEKCgpUXl6uzMxMTZo0SZLk9Xo1depUzZ49W7m5ucrJydGcOXNUVFSk0aNHx3rKAADAoJhHzNChQ1VVVaUFCxborrvuUn5+vpYtW6bJkye7Y+bOnavW1lbNmDFDjY2NGjZsmDZs2KCsrCx3zNKlS5WWlqYJEyaotbVVo0aN0sqVK5WamhrrKQMAAINi/ntikgW/JwYAcKbg98QAAAAYQsQAAACTiBgAAGASEQMAAEwiYgAAgElEDAAAMImIAQAAJhExAADAJCIGAACYRMQAAACTiBgAAGASEQMAAEwiYgAAgElEDAAAMImIAQAAJhExAADAJCIGAACYRMQAAACTiBgAAGASEQMAAEwiYgAAgElEDAAAMImIAQAAJhExAADAJCIGAACYRMQAAACTiBgAAGASEQMAAEwiYgAAgElEDAAAMImIAQAAJhExAADAJCIGAACYRMQAAACTiBgAAGASEQMAAEwiYgAAgElEDAAAMImIAQAAJhExAADAJCIGAACYRMQAAACTiBgAAGASEQMAAEwiYgAAgElEDAAAMImIAQAAJhExAADAJCIGAACYRMQAAACTiBgAAGASEQMAAEwiYgAAgElEDAAAMCnuEVNRUaGUlBSFQiH3mOM4WrhwoQKBgDIyMjRy5Ejt3Lkz6nltbW2aOXOm8vLy1LNnT5WVlWnPnj3xni4AADAirhGzbds2rVixQgMHDow6vnjxYi1ZskSVlZXatm2b/H6/xowZo+bmZndMKBRSVVWV1q5dq02bNqmlpUXjx49XR0dHPKcMAACMiFvEtLS0aPLkyXrwwQfVq1cv97jjOFq2bJluv/123XDDDSosLNSqVat08OBBrVmzRpIUiUT00EMP6d5779Xo0aN12WWX6ZFHHtHrr7+uZ5999qhfr62tTU1NTVE3AADQfcUtYm655RaNGzdOo0ePjjpeV1encDis0tJS95jH49GIESO0ZcsWSVJtba0OHToUNSYQCKiwsNAdc6SKigp5vV73FgwG43BVAAAgWcQlYtauXatXXnlFFRUVnR4Lh8OSJJ/PF3Xc5/O5j4XDYaWnp0ft4Bw55kgLFixQJBJxb/X19bG4FAAAkKTSYn3C+vp6/fznP9eGDRt01llnHXNcSkpK1H3HcTodO9Lxxng8Hnk8npOfMAAAMCnmOzG1tbVqaGhQcXGx0tLSlJaWppqaGv3+979XWlqauwNz5I5KQ0OD+5jf71d7e7saGxuPOQYAAJzZYh4xo0aN0uuvv67t27e7tyFDhmjy5Mnavn27zj//fPn9flVXV7vPaW9vV01NjUpKSiRJxcXF6tGjR9SYffv2aceOHe4YAABwZov5y0lZWVkqLCyMOtazZ0/l5ua6x0OhkMrLy1VQUKCCggKVl5crMzNTkyZNkiR5vV5NnTpVs2fPVm5urnJycjRnzhwVFRV1eqMwAAA4M8U8Yk7E3Llz1draqhkzZqixsVHDhg3Thg0blJWV5Y5ZunSp0tLSNGHCBLW2tmrUqFFauXKlUlNTEzFlAACQZFIcx3ESPYl4aGpqktfrVSQSUXZ2dty+Tv/5T8Xt3AAAnIj37h6X6CnEzMn8/OZvJwEAAJOIGAAAYBIRAwAATCJiAACASUQMAAAwiYgBAAAmETEAAMAkIgYAAJhExAAAAJOIGAAAYBIRAwAATCJiAACASUQMAAAwiYgBAAAmETEAAMAkIgYAAJhExAAAAJOIGAAAYBIRAwAATCJiAACASUQMAAAwiYgBAAAmETEAAMAkIgYAAJhExAAAAJOIGAAAYBIRAwAATCJiAACASUQMAAAwiYgBAAAmETEAAMAkIgYAAJhExAAAAJOIGAAAYBIRAwAATCJiAACASUQMAAAwiYgBAAAmETEAAMAkIgYAAJhExAAAAJOIGAAAYBIRAwAATCJiAACASUQMAAAwiYgBAAAmETEAAMAkIgYAAJhExAAAAJOIGAAAYBIRAwAATCJiAACASUQMAAAwKeYRU1FRoaFDhyorK0u9e/fW9ddfr127dkWNcRxHCxcuVCAQUEZGhkaOHKmdO3dGjWlra9PMmTOVl5ennj17qqysTHv27In1dAEAgFExj5iamhrdcsstevHFF1VdXa3PP/9cpaWlOnDggDtm8eLFWrJkiSorK7Vt2zb5/X6NGTNGzc3N7phQKKSqqiqtXbtWmzZtUktLi8aPH6+Ojo5YTxkAABiU4jiOE88v8OGHH6p3796qqanRN77xDTmOo0AgoFAopHnz5kn6YtfF5/Np0aJFmjZtmiKRiM455xytXr1aEydOlCTt3btXwWBQ69ev19ixYzt9nba2NrW1tbn3m5qaFAwGFYlElJ2dHbfr6z//qbidGwCAE/He3eMSPYWYaWpqktfrPaGf33F/T0wkEpEk5eTkSJLq6uoUDodVWlrqjvF4PBoxYoS2bNkiSaqtrdWhQ4eixgQCARUWFrpjjlRRUSGv1+vegsFgvC4JAAAkgbhGjOM4mjVrlq688koVFhZKksLhsCTJ5/NFjfX5fO5j4XBY6enp6tWr1zHHHGnBggWKRCLurb6+PtaXAwAAkkhaPE9+66236r///a82bdrU6bGUlJSo+47jdDp2pOON8Xg88ng8XZ8sAAAwJW47MTNnztSTTz6pjRs3qk+fPu5xv98vSZ12VBoaGtzdGb/fr/b2djU2Nh5zDAAAOLPFPGIcx9Gtt96qf/zjH/rPf/6j/Pz8qMfz8/Pl9/tVXV3tHmtvb1dNTY1KSkokScXFxerRo0fUmH379mnHjh3uGAAAcGaL+ctJt9xyi9asWaMnnnhCWVlZ7o6L1+tVRkaGUlJSFAqFVF5eroKCAhUUFKi8vFyZmZmaNGmSO3bq1KmaPXu2cnNzlZOTozlz5qioqEijR4+O9ZQBAIBBMY+Y5cuXS5JGjhwZdfzPf/6zbrrpJknS3Llz1draqhkzZqixsVHDhg3Thg0blJWV5Y5funSp0tLSNGHCBLW2tmrUqFFauXKlUlNTYz1lAABgUNx/T0yinMznzE8FvycGAJBo/J4YAAAAQ4gYAABgEhEDAABMImIAAIBJRAwAADCJiAEAACYRMQAAwCQiBgAAmETEAAAAk4gYAABgEhEDAABMImIAAIBJRAwAADCJiAEAACYRMQAAwCQiBgAAmETEAAAAk4gYAABgEhEDAABMImIAAIBJRAwAADCJiAEAACYRMQAAwCQiBgAAmETEAAAAk4gYAABgEhEDAABMImIAAIBJRAwAADCJiAEAACYRMQAAwCQiBgAAmETEAAAAk4gYAABgEhEDAABMImIAAIBJRAwAADCJiAEAACYRMQAAwCQiBgAAmETEAAAAk4gYAABgEhEDAABMImIAAIBJRAwAADCJiAEAACYRMQAAwCQiBgAAmETEAAAAk4gYAABgEhEDAABMImIAAIBJRAwAADAp6SPm/vvvV35+vs466ywVFxfr+eefT/SUAABAEkhL9ASOZ926dQqFQrr//vt1xRVX6IEHHtA111yjN954Q3379k309AAASAr95z913Mffu3vcaZrJ6ZXUOzFLlizR1KlT9dOf/lQXX3yxli1bpmAwqOXLlyd6agAAIMGSdiemvb1dtbW1mj9/ftTx0tJSbdmypdP4trY2tbW1ufcjkYgkqampKa7zPNx2MK7nBwDgVPX9xV9P+jk77hyrwt884/7vLxX+5plO948ccyq+/LntOM5Xjk3aiPnoo4/U0dEhn88Xddzn8ykcDncaX1FRoTvvvLPT8WAwGLc5AgDQXXmXHf1/H+3+sY6diubmZnm93uOOSdqI+VJKSkrUfcdxOh2TpAULFmjWrFnu/cOHD+uTTz5Rbm7uUcdb1tTUpGAwqPr6emVnZyd6Omawbl3DunUN63byWLOu6W7r5jiOmpubFQgEvnJs0kZMXl6eUlNTO+26NDQ0dNqdkSSPxyOPxxN17Oyzz47nFBMuOzu7W/wf9nRj3bqGdesa1u3ksWZd053W7at2YL6UtG/sTU9PV3Fxsaqrq6OOV1dXq6SkJEGzAgAAySJpd2IkadasWZoyZYqGDBmi4cOHa8WKFdq9e7emT5+e6KkBAIAES+qImThxoj7++GPddddd2rdvnwoLC7V+/Xr169cv0VNLKI/Ho9/85jedXj7D8bFuXcO6dQ3rdvJYs645k9ctxTmRzzABAAAkmaR9TwwAAMDxEDEAAMAkIgYAAJhExAAAAJOIGAAAYBIR0w195zvfUa9evfS9730v6nhzc7OGDh2qQYMGqaioSA8++GCCZpicjrVukvTPf/5TF154oQoKCvSnP/0pAbNLfrt27dKgQYPcW0ZGhh5//PFET8uMgwcPql+/fpozZ06ip2LG8b5n8YX6+nqNHDlSAwYM0MCBA/XXv578H4JMZnzEuhvauHGjWlpatGrVKv3tb39zj3d0dKitrU2ZmZk6ePCgCgsLtW3bNuXm5iZwtsnjWOv2+eefa8CAAdq4caOys7M1ePBgvfTSS8rJyUngbJNbS0uL+vfvr/fff189e/ZM9HRMuP322/XOO++ob9++uueeexI9HROO9T2L/7dv3z7t379fgwYNUkNDgwYPHqxdu3Z1m+9LdmK6oauvvlpZWVmdjqempiozM1OS9Nlnn6mjo+OE/tT5meJY67Z161ZdcsklOu+885SVlaVrr71WzzzzTAJmaMeTTz6pUaNGdZt/KOPtnXfe0VtvvaVrr7020VMx5Vjfs/h/5557rgYNGiRJ6t27t3JycvTJJ58kdlIxRMScZs8995yuu+46BQIBpaSkHHW7/f7771d+fr7OOussFRcX6/nnn4/Z1//000916aWXqk+fPpo7d67y8vJidu54SuS67d27V+edd557v0+fPvrggw9icu7T6XSu4WOPPaaJEyee4oyTw+lYtzlz5qiioiJGM04Oif63rruI5Tq+/PLLOnz4sILBYJxnffoQMafZgQMHdOmll6qysvKoj69bt06hUEi33367Xn31VV111VW65pprtHv3bndMcXGxCgsLO9327t37lV//7LPP1muvvaa6ujqtWbNG+/fvj9m1xVMi1+1ou1UpKSmndkEJcLrWsKmpSZs3b+42uwrxXrcnnnhCF1xwgS644ILTdUmnRaL/resuYrGOkvTxxx/rxz/+sVasWHE6pn36OEgYSU5VVVXUscsvv9yZPn161LGLLrrImT9//kmde+PGjc53v/vd446ZPn2689hjj53UeZPB6V63zZs3O9dff717/7bbbnMeffTRk5t0konnGj788MPO5MmTT3WKSSke6zZ//nynT58+Tr9+/Zzc3FwnOzvbufPOO2M15aSQ6H/ruouuruNnn33mXHXVVc7DDz98OqZ5WrETk0Ta29tVW1ur0tLSqOOlpaXasmXLKZ9///79ampqkvTFfy0/99xzuvDCC0/5vIkW73W7/PLLtWPHDn3wwQdqbm7W+vXrNXbs2FM+bzKJ5Rp2p5eSvkos1q2iokL19fV67733dM899+jmm2/WHXfcEY/pJo14f8+eKU5kHR3H0U033aRvfvObmjJlSiKmGVdJ/VeszzQfffSROjo65PP5oo77fD6Fw+ETPs/YsWP1yiuv6MCBA+rTp4+qqqo0dOhQ7dmzR1OnTpXjOHIcR7feeqsGDhwY68s47eK9bmlpabr33nt19dVX6/Dhw5o7d263+0RXrNYwEolo69at+vvf/x7rKSalWK3bmSbe37NnihNZx82bN2vdunUaOHCg+36a1atXq6io6HRPNy6ImCR05PstHMc5qfdgHOuTM8XFxdq+ffupTC2pxWvdJKmsrExlZWVdnpsVp7qGXq/XzPusYulU1+1LN910U4xmZEM8v2fPJMdbxyuvvFKHDx9OxLROC15OSiJ5eXlKTU3t9F8iDQ0NnUob/491O3WsYdewbl3DusUG60jEJJX09HQVFxeruro66nh1dbVKSkoSNKvkx7qdOtawa1i3rmHdYoN15OWk066lpUXvvvuue7+urk7bt29XTk6O+vbtq1mzZmnKlCkaMmSIhg8frhUrVmj37t2aPn16AmedeKzbqWMNu4Z16xrWLTZYx6+QsM9FnaE2btzoSOp0u/HGG90xf/jDH5x+/fo56enpzuDBg52amprETThJsG6njjXsGtata1i32GAdj4+/nQQAAEziPTEAAMAkIgYAAJhExAAAAJOIGAAAYBIRAwAATCJiAACASUQMAAAwiYgBAAAmETEAAMAkIgYAAJhExAAAAJOIGAAAYNL/AVH8jbZtqJIyAAAAAElFTkSuQmCC",
      "text/plain": [
       "<Figure size 640x480 with 1 Axes>"
      ]
     },
     "metadata": {},
     "output_type": "display_data"
    }
   ],
   "source": [
    "\n",
    "\n",
    "counts = [len(vals) for vals in sts.values()]\n",
    "fig, ax = plt.subplots(1,1)\n",
    "ax.hist(counts,bins=1000)\n",
    "ax.set_xscale('log')\n",
    "ax.set_xlim([0,10000])\n",
    "fig.savefig('/home/msun415/hist.png')\n"
   ]
=======
   "outputs": [],
   "source": []
>>>>>>> 309e39a8
  },
  {
   "cell_type": "code",
   "execution_count": 5,
   "metadata": {},
   "outputs": [],
   "source": [
    "\n",
    "\n",
    "sts = pickle.load(open('/home/msun415/SynTreeNet/results/viz/skeletons-valid.pkl', 'rb'))\n",
    "all_skeletons = pickle.load(open('/home/msun415/SynTreeNet/results/viz/skeletons-train.pkl','rb'))\n"
   ]
  },
  {
   "cell_type": "code",
   "execution_count": 6,
   "metadata": {},
   "outputs": [
    {
     "name": "stdout",
     "output_type": "stream",
     "text": [
      "begin computing similarity matrix\n"
     ]
    },
    {
     "name": "stderr",
     "output_type": "stream",
     "text": [
      "100%|██████████| 625521/625521 [01:03<00:00, 9783.68it/s] \n"
     ]
    }
   ],
   "source": [
    "\n",
    "sk_set = SkeletonSet().load_skeletons(sts)\n",
    "sk_set.embed_skeletons()\n"
   ]
  },
  {
   "cell_type": "code",
   "execution_count": 7,
   "metadata": {},
   "outputs": [],
   "source": [
    "mol_sks = [(sk.index, sk.tree.nodes[sk.tree_root]['smiles']) for smi in sk_set.lookup for sk in sk_set.lookup[smi]]\n",
    "\n",
    "k = 100\n",
    "\n",
    "vis_class_criteria = lambda i:len(all_skeletons[list(all_skeletons)[i]])\n",
    "top_indices = sorted(range(len(all_skeletons)), key=vis_class_criteria)[-k:]\n",
    "new_class = dict(zip(top_indices[::-1], range(len(top_indices))))\n",
    "\n",
    "# for visualizing sk, restrict to only 10 from each class\n",
    "new_mol_sks = []\n",
    "count = dict(zip(range(len(top_indices)), [0 for _ in top_indices]))\n",
    "for mol_sk in mol_sks:\n",
    "    if mol_sk[0] not in new_class:\n",
    "        continue\n",
    "    if new_class[mol_sk[0]] not in count:\n",
    "        continue\n",
    "    if count[new_class[mol_sk[0]]] >= 30:\n",
    "        continue\n",
    "    new_mol_sks.append((new_class[mol_sk[0]], mol_sk[1]))\n",
    "    count[new_class[mol_sk[0]]] += 1\n",
    "\n",
    "mol_sks = new_mol_sks\n",
    "\n",
    "# random.shuffle(mol_sks)\n",
    "# mol_sks = mol_sks[:1000]"
   ]
  },
  {
   "cell_type": "code",
   "execution_count": 8,
   "metadata": {},
   "outputs": [
    {
     "name": "stderr",
     "output_type": "stream",
     "text": [
      "100%|██████████| 793/793 [00:13<00:00, 56.76it/s]\n"
     ]
    }
   ],
   "source": [
    "fp_dist = np.zeros((len(mol_sks), len(mol_sks)))\n",
    "fps = [np.array(fp_4096(mol_sk[1])) for mol_sk in mol_sks]\n",
    "for i in tqdm(range(len(mol_sks))):\n",
    "    for j in range(len(mol_sks)):\n",
    "        fp_dist[i, j] = np.abs(fps[i]-fps[j]).sum()\n",
    "\n",
    "max_dist = sk_set.sim.max()\n",
    "max_fp_dist = fp_dist.max()\n"
   ]
  },
  {
   "cell_type": "code",
   "execution_count": 9,
   "metadata": {},
   "outputs": [
    {
     "name": "stderr",
     "output_type": "stream",
     "text": [
      "100%|██████████| 793/793 [00:00<00:00, 1111.42it/s]\n",
      "100%|██████████| 793/793 [00:00<00:00, 2540.18it/s]\n"
     ]
    }
   ],
   "source": [
    "lambd = 0.5\n",
    "dists = np.zeros((len(mol_sks), len(mol_sks)))\n",
    "for i in tqdm(range(len(mol_sks))):\n",
    "    for j in range(len(mol_sks)):\n",
    "        index1 = mol_sks[i][0]\n",
    "        index2 = mol_sks[j][0]\n",
    "        dists[i][j] = lambd*sk_set.sim[index1][index2]/max_dist + (1-lambd)*fp_dist[i][j]/max_fp_dist\n",
    "\n",
    "dists_fp = np.zeros((len(mol_sks), len(mol_sks)))\n",
    "for i in tqdm(range(len(mol_sks))):\n",
    "    for j in range(len(mol_sks)):  \n",
    "        dists_fp[i][j] = fp_dist[i][j]/max_fp_dist"
   ]
  },
  {
   "cell_type": "code",
   "execution_count": 10,
   "metadata": {},
   "outputs": [],
   "source": [
    "from sklearn.manifold import MDS\n",
    "# ms = MDS(n_components=2, dissimilarity='precomputed', verbose=1)\n",
    "# coords = ms.fit_transform(dists)\n",
    "ms = MDS(n_components=2, dissimilarity='precomputed', verbose=1)\n",
    "coords_fp = ms.fit_transform(dists_fp)"
   ]
  },
  {
   "cell_type": "code",
   "execution_count": 29,
   "metadata": {},
   "outputs": [
    {
     "name": "stdout",
     "output_type": "stream",
     "text": [
      "QED\n"
     ]
    }
   ],
   "source": [
    "scores = np.array(scores)\n",
    "normalized_scores = (scores - min(scores)) / (max(scores) - min(scores))\n",
    "quantiles = pd.qcut(normalized_scores, 4, labels=False)\n",
    "fig = plt.Figure()\n",
    "ax = fig.add_subplot(1,1,1)  \n",
    "scatter = ax.scatter(coords_fp[:,0], coords_fp[:,1], c=quantiles, cmap=cmap, edgecolor='k', s=10)\n",
    "fig.colorbar(scatter, ax=ax, label='Score')\n",
    "# ax.set_title(f'MDS Plot of Fingerprint-Property relationship')\n",
    "ax.set_xlabel('MDS Dimension 1')\n",
    "ax.set_ylabel('MDS Dimension 2')\n",
    "fig.savefig(f\"/home/msun415/SynTreeNet/fp-wt-h2.png\")"
   ]
  },
  {
   "cell_type": "code",
   "execution_count": null,
   "metadata": {},
   "outputs": [
    {
     "name": "stderr",
     "output_type": "stream",
     "text": [
      " 17%|█▋        | 134/793 [00:00<00:02, 241.03it/s]"
     ]
    }
   ],
   "source": [
    "import pandas as pd\n",
    "plt.rc('text', usetex=False)\n",
    "plt.rc('font', family='serif')\n",
    "plt.rcParams['font.size'] = 12  # Default font size for all text\n",
    "plt.rcParams['axes.titlesize'] = 20  # Font size for axes titles\n",
    "plt.rcParams['axes.labelsize'] = 14  # Font size for x and y labels\n",
    "plt.rcParams['xtick.labelsize'] = 10  # Font size for x-tick labels\n",
    "plt.rcParams['ytick.labelsize'] = 10  # Font size for y-tick labels\n",
    "plt.rcParams['legend.fontsize'] = 14  # Font size for legends\n",
    "cmap = plt.cm.get_cmap('viridis', 4)\n",
    "# 'drd2','gsk','jnk'\n",
    "\n",
    "fig = plt.Figure(figsize=(20,10))\n",
    "fig.suptitle('MDS Plot of Structure-Property Relationships')\n",
    "for i, prop in enumerate(['qed','drd2','gsk','jnk']):\n",
    "    oracle = fetch_oracle(prop)\n",
    "    prop = prop.upper()\n",
    "    print(prop)\n",
    "    scores = [oracle(mol_sk[1]) for mol_sk in tqdm(mol_sks)]    \n",
    "    \n",
    "    ax = fig.add_subplot(2,4,i+1)\n",
    "    scores = np.array(scores)\n",
    "    normalized_scores = (scores - min(scores)) / (max(scores) - min(scores))\n",
    "    quantiles = pd.qcut(normalized_scores, 4, labels=False)\n",
    "    scatter = ax.scatter(coords[:,0], coords[:,1], c=quantiles, cmap=cmap, edgecolor='k', s=50)\n",
    "    cbar = fig.colorbar(scatter, ax=ax, label=f'{prop} Quantile', ticks=[0,1,2,3])\n",
    "    cbar.set_ticklabels(range(4))\n",
    "    ax.set_title(f'MDS Plot of (Tree+FP)-({prop}) relationship')\n",
    "    ax.set_xlabel('MDS Dimension 1')\n",
    "    ax.set_ylabel('MDS Dimension 2')    \n",
    "    fig.savefig(f\"/home/msun415/SynTreeNet/mds-{prop}-0.5.png\",bbox_inches='tight')\n",
    "\n",
    "    fig = plt.Figure()\n",
    "    ax = fig.add_subplot(1,1,1)  \n",
    "    scatter = ax.scatter(coords_fp[:,0], coords_fp[:,1], c=quantiles, cmap=cmap, edgecolor='k', s=50)\n",
    "    cbar = fig.colorbar(scatter, ax=ax, label=f'{prop} Quantile', ticks=[0,1,2,3])\n",
    "    cbar.set_ticklabels(range(4))\n",
    "    ax.set_title(f'MDS Plot of (FP)-({prop}) relationship')\n",
    "    ax.set_xlabel('MDS Dimension 1')\n",
    "    ax.set_ylabel('MDS Dimension 2')    \n",
    "    fig.savefig(f\"/home/msun415/SynTreeNet/mds-{prop}-fp.png\",bbox_inches='tight')\n",
    "\n"
   ]
  },
  {
   "cell_type": "code",
   "execution_count": 15,
   "metadata": {},
   "outputs": [],
<<<<<<< HEAD
   "source": [
    "rxns = "
   ]
  },
  {
   "cell_type": "code",
   "execution_count": 1,
   "metadata": {},
   "outputs": [
    {
     "ename": "NameError",
     "evalue": "name 'pickle' is not defined",
     "output_type": "error",
     "traceback": [
      "\u001b[0;31m---------------------------------------------------------------------------\u001b[0m",
      "\u001b[0;31mNameError\u001b[0m                                 Traceback (most recent call last)",
      "Cell \u001b[0;32mIn[1], line 1\u001b[0m\n\u001b[0;32m----> 1\u001b[0m skeletons \u001b[38;5;241m=\u001b[39m \u001b[43mpickle\u001b[49m\u001b[38;5;241m.\u001b[39mload(\u001b[38;5;28mopen\u001b[39m(\u001b[38;5;124m'\u001b[39m\u001b[38;5;124mresults/viz/skeletons.pkl\u001b[39m\u001b[38;5;124m'\u001b[39m), \u001b[38;5;124m'\u001b[39m\u001b[38;5;124mrb\u001b[39m\u001b[38;5;124m'\u001b[39m)\n\u001b[1;32m      2\u001b[0m \u001b[38;5;66;03m# if hasattr(args, 'strategy') and args.strategy == 'topological':\u001b[39;00m\n\u001b[1;32m      3\u001b[0m \u001b[38;5;66;03m#     globals()['all_topological_sorts'] = {}\u001b[39;00m\n\u001b[1;32m      4\u001b[0m \u001b[38;5;66;03m#     for index in SKELETON_INDEX:\u001b[39;00m\n\u001b[0;32m   (...)\u001b[0m\n\u001b[1;32m     14\u001b[0m \u001b[38;5;66;03m#         globals()['all_topological_sorts'][tree_key] = list(top_sort_set)\u001b[39;00m\n\u001b[1;32m     15\u001b[0m \u001b[38;5;66;03m# globals()['mc_adj'] = build_mc(args.max_num_rxns)\u001b[39;00m\n",
      "\u001b[0;31mNameError\u001b[0m: name 'pickle' is not defined"
     ]
    }
   ],
   "source": [
    "skeletons = pickle.load(open('results/viz/skeletons.pkl'), 'rb')\n",
    "# if hasattr(args, 'strategy') and args.strategy == 'topological':\n",
    "#     globals()['all_topological_sorts'] = {}\n",
    "#     for index in SKELETON_INDEX:\n",
    "#         sk = Skeleton(sks[index], index)\n",
    "#         if sk.rxns.sum() > args.max_num_rxns: # ignore, won't use to decode\n",
    "#             continue\n",
    "#         top_sorts = nx.all_topological_sorts(sk.tree)\n",
    "#         top_sort_set = set()\n",
    "#         for top_sort in top_sorts:\n",
    "#             top_sort = [n for n in top_sort if sk.rxns[n] or sk.leaves[n]]\n",
    "#             top_sort_set.add(tuple(top_sort))    \n",
    "#         tree_key = serialize_string(sk.tree, sk.tree_root)\n",
    "#         globals()['all_topological_sorts'][tree_key] = list(top_sort_set)\n",
    "# globals()['mc_adj'] = build_mc(args.max_num_rxns)"
   ]
  },
  {
   "cell_type": "code",
   "execution_count": null,
   "metadata": {},
   "outputs": [],
   "source": [
    "len(skeletons)"
   ]
  },
  {
   "cell_type": "code",
   "execution_count": null,
   "metadata": {},
   "outputs": [],
=======
>>>>>>> 309e39a8
   "source": []
  }
 ],
 "metadata": {
  "kernelspec": {
   "display_name": "synnet",
   "language": "python",
   "name": "python3"
  },
  "language_info": {
   "codemirror_mode": {
    "name": "ipython",
    "version": 3
   },
   "file_extension": ".py",
   "mimetype": "text/x-python",
   "name": "python",
   "nbconvert_exporter": "python",
   "pygments_lexer": "ipython3",
   "version": "3.9.18"
  }
 },
 "nbformat": 4,
 "nbformat_minor": 2
}<|MERGE_RESOLUTION|>--- conflicted
+++ resolved
@@ -31,7 +31,6 @@
    "cell_type": "code",
    "execution_count": null,
    "metadata": {},
-<<<<<<< HEAD
    "outputs": [
     {
      "name": "stderr",
@@ -57,10 +56,6 @@
     "ax.set_xlim([0,10000])\n",
     "fig.savefig('/home/msun415/hist.png')\n"
    ]
-=======
-   "outputs": [],
-   "source": []
->>>>>>> 309e39a8
   },
   {
    "cell_type": "code",
@@ -289,7 +284,6 @@
    "execution_count": 15,
    "metadata": {},
    "outputs": [],
-<<<<<<< HEAD
    "source": [
     "rxns = "
    ]
@@ -343,8 +337,6 @@
    "execution_count": null,
    "metadata": {},
    "outputs": [],
-=======
->>>>>>> 309e39a8
    "source": []
   }
  ],
