from synnet.config import MAX_PROCESSES, MP_MIN_COMBINATIONS
from synnet.data_generation.preprocessing import (
    BuildingBlockFileHandler,
    BuildingBlockFilter,
    ReactionTemplateFileHandler,
)
from synnet.utils.data_utils import SyntheticTree, SyntheticTreeSet, Skeleton, SkeletonSet, Program, \
get_bool_mask
from synnet.utils.analysis_utils import count_bbs, count_rxns
import pickle
import os
import networkx as nx
import matplotlib.pyplot as plt
from networkx.algorithms import dfs_tree, weisfeiler_lehman_graph_hash
from networkx.readwrite import json_graph
import multiprocessing as mp
from tqdm import tqdm
import numpy as np
import json
from pathlib import Path
from collections import deque, defaultdict
from copy import deepcopy

def get_args():
    import argparse

    parser = argparse.ArgumentParser()
    # File I/O
    parser.add_argument(
        "--building-blocks-file",
        type=str,
        default="data/assets/building-blocks/enamine_us_matched.csv",  # TODO: change
        help="Input file with SMILES strings (First row `SMILES`, then one per line).",
    )
    parser.add_argument(
        "--rxn-templates-file",
        type=str,
        default="data/assets/reaction-templates/hb.txt",  # TODO: change
        help="Input file with reaction templates as SMARTS(No header, one per line).",
    )
    parser.add_argument(
        "--skeleton-file",
        type=str,
        default="results/viz/skeletons.pkl",
        help="Input file for the skeletons of syntree-file",
    )   
    parser.add_argument(
        "--visualize-dir",
        type=str,
        default="",
        help="Where to visualize any figures",
    )        
    parser.add_argument(
        "--cache-dir",
        type=str,
        default="",
        help="Intermediate results",
    ) 
    parser.add_argument(
        "--output-dir",
        type=str,
        default="",
        help="Store results",
    )
    # Hash table args
    parser.add_argument("--ncpu", type=int, default=1, help="Number of cpus")
    parser.add_argument("--depth", type=int, default=3, help="depth of enumeration")
    parser.add_argument("--top-bb", type=int, 
                        help='if positive, use only top-k bb/rxns as counted by skeleton-file; if -1, use all with non-zero count')
    parser.add_argument("--top-rxn", type=int, help='use only top-k bb/rxns as counted by skeleton-file; if -1, use all with non-zero count')
    parser.add_argument("--stats", type=str, nargs='+')
    parser.add_argument("--keep-prods", default=False, action="store_true")
    parser.add_argument("--verbose", default=False, action="store_true")
    return parser.parse_args()


def get_wl_kernel(tree: nx.digraph, fill_in=[]):
    for n in tree.nodes():
        if n in fill_in:
            if 'rxn_id' in tree.nodes[n]:
                rxn_id = tree.nodes[n]['rxn_id']
                tree.nodes[n]['id'] = rxn_id
            elif 'smiles' in tree.nodes[n]:
                smiles = tree.nodes[n]['smiles']
                tree.nodes[n]['id'] = smiles   
            else:
                breakpoint()
        else:
            tree.nodes[n]['id'] = 0
    return weisfeiler_lehman_graph_hash(tree, iterations=len(tree), node_attr='id')



def vis_table(args, table_all):
    for length in table_all:
        table = table_all[length]
        fig_path = os.path.join(args.visualize_dir, f'hash_table_size={length}.png')
        fig = plt.Figure()
        counts = list(table.values())
        ax = fig.add_subplot(1, 1, 1)
        ax.bar(range(len(counts)), sorted(counts, key=lambda x:-x))
        ax.set_xlabel('filled-subtree hash')
        ax.set_ylabel('count')
        ax.set_yscale('log')
        ax.set_title(f'counts of length-{length} subtrees')
        fig.savefig(fig_path)
        print(f"visualized count at {fig_path}")    


def hash_st(st, index):
    sk = Skeleton(st, index)
    k_vals = []
    for node in sk.tree.nodes():
        if 'rxn_id' in sk.tree.nodes[node]:
            g = nx.dfs_tree(sk.tree, node)
            for n in g.nodes():
                for k in sk.tree.nodes[n]:
                    g.nodes[n][k] = sk.tree.nodes[n][k]

            bbs = [n for n in g.nodes() if list(g.successors(n)) == []]
            fill_in = [node] + [bbs]
            k_val = get_wl_kernel(g, fill_in=fill_in)
            k_vals.append((len(g), k_val))
    return k_vals


def get_programs(rxns, keep_prods=0, size=1):
    progs = []
    if size == 1:
        for i, rxn in enumerate(rxns):
            g = nx.DiGraph()
            g.add_node(0, rxn_id=i)
            g.nodes[0]['depth'] = 1
            # g.graph['super'] = False
            prog = Program(g, keep_prods=keep_prods)
            progs.append(prog)
        return {1: progs}
    all_progs = get_programs(rxns, keep_prods=keep_prods, size=size-1)
    for i, r in enumerate(rxns):
        if r.num_reactant == 1:
            A = all_progs[size-1]
            for a in A:
                prog = deepcopy(a)
                prog.add_rxn(i, len(a.rxn_tree)-1)
                progs.append(prog)
        else:
            for j in range(1, size-1):
                A = all_progs[j]
                B = all_progs[size-1-j]
                for a in A:
                    for b in B:                
                        prog = deepcopy(a).combine(deepcopy(b))
                        prog.add_rxn(i, 0, len(a.rxn_tree)-1)
                        progs.append(prog)
    all_progs[size] = progs
    return all_progs


def init_program(prog):    
    """
    Then runs the programs, returning validity and (if prog.keep_prods) storing intermediates
    """    
    prog.init_rxns(bbf.rxns)
    return prog
    


def run_program(prog):    
    """
    Then runs the programs, returning validity and (if prog.keep_prods) storing intermediates
    """    
    start_len, res = prog.run_rxn_tree()
    if start_len:
        print(f"{len(res)}/{start_len} pass")
        return prog
    else:
        return None




def expand_program(i, a, b=None):
    prog = deepcopy(a)
    if b is not None:
        prog = prog.combine(deepcopy(b))      
        prog.add_rxn(i, len(a.rxn_tree)-1, len(prog.rxn_tree)-1)
    else:
        prog.add_rxn(i, len(a.rxn_tree)-1)
    return prog



def expand_programs(all_progs, size):
    progs = []
    pargs = []
    for i, r in tqdm(enumerate(bbf.rxns)):
        if r.num_reactant == 1:
            A = all_progs[size-1]
            for a in A:
                pargs.append((i, a))
        else:
            for j in range(1, size-1):
                A = all_progs[j]
                B = all_progs[size-1-j]
                for a in A:
                    for b in B:   
                        pargs.append((i, a, b))
    with mp.Pool(20) as p:
        progs = p.starmap(expand_program, tqdm(pargs))
    # progs = []
    # for i, parg in enumerate(pargs):
    #     progs.append(expand_program(*parg))      
    all_progs[size] = progs
    return all_progs



def filter_programs(progs):
    new_progs = []
    for p in progs:
        if p is None:
            continue
        good = True
        for e in p.entries:
            if np.prod([len(reactants) for reactants in p.rxn_map[e].available_reactants]):
                continue
            good = False
            break
        if good:
            new_progs.append(p)

    return new_progs



def create_run_programs(args, bbf, size=3):     
    if args.cache_dir:
        os.makedirs(args.cache_dir, exist_ok=True)
    for d in range(1, size+1):
        cache_fpath = os.path.join(args.cache_dir, f"{d}.pkl")
        exist = os.path.exists(cache_fpath)
        if args.cache_dir and exist:
            all_progs = pickle.load(open(cache_fpath, 'rb'))
            print(f"loaded {len(all_progs[d])} size-{d} programs")
            all_progs[d] = filter_programs(all_progs[d])
            assert d in all_progs
            continue
        if d == 1: 
            progs = get_programs(bbf.rxns, args.keep_prods, size=1)
            all_progs = progs
        else:  
            cache_fpath_pre = cache_fpath.replace(f"{d}.pkl", f"{d}_pre.pkl")
            if args.cache_dir and os.path.exists(cache_fpath_pre):
                all_progs = pickle.load(open(cache_fpath_pre, 'rb'))
            else:
                print(f"expanding size-{d} programs")
                expand_programs(all_progs, d)
                if args.cache_dir:
                    pickle.dump(all_progs, open(cache_fpath_pre, 'wb'))
            print(f"created {len(all_progs[d])} size-{d} programs")

        with mp.Pool(bbf.processes) as p:
            all_progs[d] = p.map(init_program, tqdm(all_progs[d]))          
        # Filter after init prunes the input space
        all_progs[d] = filter_programs(all_progs[d])
        print(f"running {len(all_progs[d])} size-{d} programs")

        """
        Strategy: use mp to run easy programs in parallel
        Run hard programs sequentially, use mp among the input combinations
        """
        easy_prog_inds, hard_prog_inds = [], []
        for i, p in enumerate(all_progs[d]):
            if Program.input_length(p) <= MP_MIN_COMBINATIONS:
                easy_prog_inds.append(i)
            else:
                hard_prog_inds.append((Program.input_length(p), i))
        print(sorted(hard_prog_inds))
<<<<<<< HEAD
        hard_prog_inds = [i for _, i in sorted(hard_prog_inds)][::-1]
=======
        hard_prog_inds = [i for _, i in sorted(hard_prog_inds)]
>>>>>>> 4aeddd4e
        progs = [None for _ in all_progs[d]]
       
        easy_done_path = os.path.join(args.cache_dir, f"{d}_easy.pkl")
        if os.path.exists(easy_done_path):
            easy_progs = pickle.load(open(easy_done_path, 'rb'))
        else:
            with mp.Pool(bbf.processes) as p:
                easy_progs = p.map(run_program, tqdm([all_progs[d][i] for i in easy_prog_inds]))             
            # easy_progs = [run_program(all_progs[d][i]) for i in easy_prog_inds]
            if args.cache_dir:
                pickle.dump(easy_progs, open(easy_done_path, 'wb'))
        for i, p in zip(easy_prog_inds, easy_progs):
            progs[i] = p       
        for i in tqdm(hard_prog_inds):
            hard_path_i = os.path.join(args.cache_dir, f"{d}_hard_{i}.pkl")
            print(hard_path_i)
            if os.path.exists(hard_path_i):
                continue
            else:
                p = all_progs[d][i]
                progs[i] = run_program(p)    
                if args.cache_dir:
                    pickle.dump(progs[i], open(hard_path_i, 'wb'))
        for i in tqdm(hard_prog_inds):
            hard_path_i = os.path.join(args.cache_dir, f"{d}_hard_{i}.pkl")
            progs[i] = pickle.load(open(hard_path_i, 'rb'))
<<<<<<< HEAD

        
=======
>>>>>>> 4aeddd4e
        # Filter after reaction is run
        all_progs[d] = filter_programs(progs)
        print(f"done! {len(all_progs[d])} size-{d} programs")

        if args.cache_dir and not exist:
            pickle.dump(all_progs, open(cache_fpath, 'wb'))
    return all_progs


def hash_program(prog, output_dir):
    """
    We perform bfs search on all possible unmasks satisfying topological order.
    Each unmask can expand a reaction on the frontier.
    Each unmask is an int (binary mask over the nodes 0...len(prog)-1)
    """
    tree = prog.rxn_tree
    if sorted(list(tree.nodes())) != list(tree.nodes()):
        breakpoint()
    bfs = deque()    
    start = ''.join(['0' for _ in range(len(tree)-1)] + ['1'])
    vis = dict({start: 1})
    start_hash = prog.hash(list(map(int, start)))
    start_dirname = os.path.join(output_dir, start_hash)
    bfs.append((start, Path(start_dirname)))
    edges = np.array(tree.edges, dtype=np.int32) if len(tree.edges) else np.empty((0, 2), dtype=np.int32)
    
    while bfs:
        cur, cur_dirname = bfs.popleft()
        os.makedirs(cur_dirname, exist_ok=True)
        cur_fpath = cur_dirname.parent / f"{cur_dirname.name}.json"        
        mask = np.array(list(map(int, cur)))                
        frontier = [f for f in edges[mask[edges[:, 0]] == 1][:, 1] if not mask[f]]
        if os.path.exists(cur_fpath):   
            data = json.load(open(cur_fpath, 'r'))          
            assert 'rxn_ids' in data
        else:            
            data = {'rxn_ids': {},
                    'mask': mask.tolist(), # debug
                    'tree': prog.hash(mask, return_json=True) # debug
                    }
            
        # make/append to json file the continuation
        for f in frontier:
            f = f.item()
            data['rxn_ids'][f] = data['rxn_ids'].get(f, []) + [tree.nodes[f]['rxn_id']]
   
        json.dump(data, open(cur_fpath, 'w+'))
        # debug
        vis_fpath = cur_dirname.parent / f"{cur_dirname.name}.png"        
        if not os.path.exists(vis_fpath):
            T = json_graph.tree_graph(data['tree'])
            node_label = {}
            node_color = []
            for n in T.nodes():
                node_label[n] = f"id={n}"
                if 'rxn_id' in T.nodes[n]:
                    rxn_id = T.nodes[n]['rxn_id']
                    rxn_label = f"\nrxn_id={rxn_id}"
                    node_color.append('red')
                else:
                    rxn_label = "\nrxn_id=?"
                    node_color.append('gray')
                node_label[n] += rxn_label
                depth_label = T.nodes[n]['depth']
                node_label[n] += f"\ndepth={depth_label}"
                                      
            T = nx.relabel_nodes(T, node_label)
            fig = plt.Figure(figsize=(10, 10))
            ax = fig.add_subplot(1,1,1)
            pos = Skeleton.hierarchy_pos(T, root=node_label[len(T)-1])
            nx.draw(T, 
                    ax=ax, 
                    pos=pos, 
                    node_size=5000, 
                    node_color=node_color,
                    with_labels=True)
            fig.savefig(vis_fpath)



        for f in frontier:
            if cur[f] != '0':
                breakpoint()
            cur = cur[:f] + '1' + cur[f+1:]
            if cur in vis:
                continue
            cur_hash = prog.hash(list(map(int, cur)))
            vis[cur] = 1
            bfs.append((cur, cur_dirname / cur_hash))
            cur = cur[:f] + '0' + cur[f+1:]


    
            



def hash_programs(all_progs, output_dir):
    """
    We create a recursive directory in output_dir with all programs and their partial
    program representations.
    Each first-level directory in output_dir corresponds to one empty rooted tree structure.
    For each program, we enumerate its partial programs by enumerating all topological sort paths.
    We mask out every reaction except the top, then unmask one-by-one.
    """
    for d in all_progs:
        for p in all_progs[d]:
            hash_program(p, output_dir)

            



if __name__ == "__main__":

    # Parse input args
    args = get_args()
    bblocks = BuildingBlockFileHandler().load(args.building_blocks_file)    
    rxn_templates = ReactionTemplateFileHandler().load(args.rxn_templates_file)

    if os.path.exists(args.skeleton_file):
        # Use to filter building blocks
        skeletons = pickle.load(open(args.skeleton_file, 'rb'))            
        if args.top_bb: 
            bb_counts = count_bbs(args, skeletons, vis=False)
            if args.top_bb != -1:
                for bblock in bblocks:
                    bb_counts[bblock]
            bblocks = sorted(bb_counts.keys(), key=lambda x:-bb_counts[x])                       
            if args.top_bb != -1:
                bblocks = bblocks[:args.top_bb]                            
            print(f"top bb have counts: {[bb_counts[x] for x in bblocks]}")                
        if args.top_rxn:            
            rxn_counts = count_rxns(args, skeletons, rxn_templates, vis=False)
            for i, rxn in enumerate(rxn_templates):
                rxn_counts[rxn]            
            rxn_templates = sorted(rxn_templates, key=lambda x:-rxn_counts[x])        
            rxn_templates = rxn_templates[:args.top_rxn]
            print(f"top rxn have counts: {[rxn_counts[x] for x in rxn_templates]}")
        

    # debug
    # test_st = list(skeletons.keys())[0]
    # bblock_inds = [bblocks.index(n.smiles) for n in test_st.chemicals if n.smiles in bblocks]
    # bblocks = [bblocks[ind] for ind in bblock_inds]
    # rxn_templates = [rxn_templates[r.rxn_id] for r in test_st.reactions]


    bbf = BuildingBlockFilter(
        building_blocks=bblocks,
        rxn_templates=rxn_templates,
        verbose=args.verbose,
        processes=args.ncpu,
    )    

    # Count number of unique (uni-reaction, building block) pairs
    bbf._init_rxns_with_reactants()
    bbf.filter()
    breakpoint()

    # Run programs      
    # progs = get_programs(bbf.rxns, size=2)
    all_progs = create_run_programs(args, bbf, size=args.depth)

    if args.stats:
        os.makedirs(args.visualize_dir, exist_ok=True)
        for stat in args.stats:
            fpath = os.path.join(args.visualize_dir, f"{stat}.png")            
            fig = plt.Figure()
            ax = fig.add_subplot(1,1,1)
            if stat == 'program-count':
                lengths = [len(all_progs[d]) for d in all_progs]
                ax.plot(lengths)
                ax.set_xlabel("depth")
                ax.set_ylabel('number of programs')
            elif stat == 'input-length':
                input_lengths = [Program.avg_input_length(all_progs[d]) for d in all_progs]
                ax.plot(input_lengths)
                ax.set_xlabel("depth")
                ax.set_ylabel('number of building block input sets')
            fig.savefig(fpath)    
    

    if args.output_dir:
        hash_programs(all_progs, args.output_dir)



# sts = []
# for index, sk in enumerate(skeletons):
#     for st in skeletons[sk]:
#         sts.append([st, index])

# if args.ncpu == 1:
#     res = [hash_st(st, index) for st, index in sts]
# else:
#     with Pool(args.ncpu) as p:
#         res = p.starmap(hash_st, tqdm(sts))
# res = [k_val for r in res for k_val in r]
# table = defaultdict(lambda: defaultdict(int))
# for length, k_val in res:
#     table[length][k_val] += 1
# vis_table(args, table)<|MERGE_RESOLUTION|>--- conflicted
+++ resolved
@@ -276,11 +276,7 @@
             else:
                 hard_prog_inds.append((Program.input_length(p), i))
         print(sorted(hard_prog_inds))
-<<<<<<< HEAD
-        hard_prog_inds = [i for _, i in sorted(hard_prog_inds)][::-1]
-=======
         hard_prog_inds = [i for _, i in sorted(hard_prog_inds)]
->>>>>>> 4aeddd4e
         progs = [None for _ in all_progs[d]]
        
         easy_done_path = os.path.join(args.cache_dir, f"{d}_easy.pkl")
@@ -307,11 +303,8 @@
         for i in tqdm(hard_prog_inds):
             hard_path_i = os.path.join(args.cache_dir, f"{d}_hard_{i}.pkl")
             progs[i] = pickle.load(open(hard_path_i, 'rb'))
-<<<<<<< HEAD
 
         
-=======
->>>>>>> 4aeddd4e
         # Filter after reaction is run
         all_progs[d] = filter_programs(progs)
         print(f"done! {len(all_progs[d])} size-{d} programs")
