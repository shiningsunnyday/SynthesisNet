export OMP_NUM_THREADS=1
<<<<<<< HEAD
use_case='reconstruct'
for ((i =1; i <= $1; i++));
do
# python -u scripts/reconstruct_listener.py \
#     --proc_id $i \
#     --filename input_${use_case}.txt \
#     --output_filename output_${use_case}.txt \
#     --skeleton-set-file results/viz/top_1000/skeletons-top-1000.pkl \
#     --ckpt-rxn /ssd/msun415/surrogate/version_38/ \
#     --ckpt-bb /ssd/msun415/surrogate/version_37/ \
#     --ckpt-recognizer /ssd/msun415/recognizer/ckpts.epoch=3-val_loss=0.15.ckpt \
#     --hash-dir results/hash_table-bb=1000-prods=2_new/ \
#     --out-dir /home/msun415/SynTreeNet/results/viz/top_1000 \
#     --top-k 3 \
#     --test-correct-method reconstruct \
#     --strategy topological \
#     --filter-only rxn bb \
#     --top-bbs-file results/viz/programs/program_cache-bb=1000-prods=2/bblocks-top-1000.txt &

    # python -u scripts/reconstruct_listener.py \
    #     --proc_id $i \
    #     --filename input_${use_case}.txt \
    #     --output_filename output_${use_case}.txt \
    #     --skeleton-set-file results/viz/skeletons.pkl \
    #     --ckpt-rxn /ssd/msun415/surrogate/version_42/ \
    #     --ckpt-bb /ssd/msun415/surrogate/version_70/ \
    #     --ckpt-recognizer /ssd/msun415/recognizer/ckpts.epoch=1-val_loss=0.14.ckpt \
    #     --out-dir /home/msun415/SynTreeNet/results/viz/ \
    #     --top-k 3 \
    #     --test-correct-method reconstruct \
    #     --strategy topological &

    python -u scripts/reconstruct_listener.py \
        --proc_id $i \
        --filename input_${use_case}.txt \
        --output_filename output_${use_case}.txt \
        --skeleton-set-file results/viz/skeletons-valid.pkl \
        --data data/assets/chembl_34_chemreps.txt \
        --ckpt-rxn /ssd/msun415/surrogate/version_42/ \
        --ckpt-bb /ssd/msun415/surrogate/version_70/ \
        --ckpt-recognizer /ssd/msun415/recognizer/ckpts.epoch=1-val_loss=0.14.ckpt \
        --out-dir /home/msun415/SynTreeNet/results/chembl/ \
        --top-k 3 \
        --test-correct-method reconstruct \
        --strategy topological &    
done
=======
use_case='surrogate'
export PYTHONPATH="${HOME}/SynTreeNet/src"

for ((i =1; i <= $1; i++));
do
python -u scripts/reconstruct_listener.py \
    --proc_id $i \
    --filename input_${use_case}.txt \
    --output_filename output_${use_case}.txt \
    --skeleton-set-file /ssd/msun415/skeletons-top-1000-valid.pkl \
    --ckpt-rxn /ssd/msun415/surrogate/version_38/ \
    --ckpt-bb /ssd/msun415/surrogate/version_37/ \
    --ckpt-recognizer /ssd/msun415/recognizer/ckpts.epoch=3-val_loss=0.15.ckpt \
    --hash-dir /ssd/msun415/hash_table-bb=1000-prods=2_new/ \
    --out-dir $HOME/SynTreeNet/results/viz/top_1000 \
    --top-k 3 \
    --test-correct-method reconstruct \
    --strategy topological \
    --filter-only rxn bb \
    --top-bbs-file /ssd/msun415/bblocks-top-1000.txt &
done
>>>>>>> 7b4bd803
<|MERGE_RESOLUTION|>--- conflicted
+++ resolved
@@ -1,5 +1,4 @@
 export OMP_NUM_THREADS=1
-<<<<<<< HEAD
 use_case='reconstruct'
 for ((i =1; i <= $1; i++));
 do
@@ -12,7 +11,7 @@
 #     --ckpt-bb /ssd/msun415/surrogate/version_37/ \
 #     --ckpt-recognizer /ssd/msun415/recognizer/ckpts.epoch=3-val_loss=0.15.ckpt \
 #     --hash-dir results/hash_table-bb=1000-prods=2_new/ \
-#     --out-dir /home/msun415/SynTreeNet/results/viz/top_1000 \
+#     --out-dir ${HOME}/SynTreeNet/results/viz/top_1000 \
 #     --top-k 3 \
 #     --test-correct-method reconstruct \
 #     --strategy topological \
@@ -27,7 +26,7 @@
     #     --ckpt-rxn /ssd/msun415/surrogate/version_42/ \
     #     --ckpt-bb /ssd/msun415/surrogate/version_70/ \
     #     --ckpt-recognizer /ssd/msun415/recognizer/ckpts.epoch=1-val_loss=0.14.ckpt \
-    #     --out-dir /home/msun415/SynTreeNet/results/viz/ \
+    #     --out-dir ${HOME}/SynTreeNet/results/viz/ \
     #     --top-k 3 \
     #     --test-correct-method reconstruct \
     #     --strategy topological &
@@ -41,31 +40,8 @@
         --ckpt-rxn /ssd/msun415/surrogate/version_42/ \
         --ckpt-bb /ssd/msun415/surrogate/version_70/ \
         --ckpt-recognizer /ssd/msun415/recognizer/ckpts.epoch=1-val_loss=0.14.ckpt \
-        --out-dir /home/msun415/SynTreeNet/results/chembl/ \
+        --out-dir ${HOME}/SynTreeNet/results/chembl/ \
         --top-k 3 \
         --test-correct-method reconstruct \
         --strategy topological &    
 done
-=======
-use_case='surrogate'
-export PYTHONPATH="${HOME}/SynTreeNet/src"
-
-for ((i =1; i <= $1; i++));
-do
-python -u scripts/reconstruct_listener.py \
-    --proc_id $i \
-    --filename input_${use_case}.txt \
-    --output_filename output_${use_case}.txt \
-    --skeleton-set-file /ssd/msun415/skeletons-top-1000-valid.pkl \
-    --ckpt-rxn /ssd/msun415/surrogate/version_38/ \
-    --ckpt-bb /ssd/msun415/surrogate/version_37/ \
-    --ckpt-recognizer /ssd/msun415/recognizer/ckpts.epoch=3-val_loss=0.15.ckpt \
-    --hash-dir /ssd/msun415/hash_table-bb=1000-prods=2_new/ \
-    --out-dir $HOME/SynTreeNet/results/viz/top_1000 \
-    --top-k 3 \
-    --test-correct-method reconstruct \
-    --strategy topological \
-    --filter-only rxn bb \
-    --top-bbs-file /ssd/msun415/bblocks-top-1000.txt &
-done
->>>>>>> 7b4bd803
