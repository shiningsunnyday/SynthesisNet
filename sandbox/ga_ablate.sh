--- conflicted
+++ resolved
@@ -25,10 +25,5 @@
     --early_stop_delta=0.01 \
     --early_stop_warmup=30 \
     --early_stop_patience=10 \
-<<<<<<< HEAD
-    --fp_mutate_prob=$2 \
-    --bt_mutate_prob=$3 \
-=======
     --fp_mutate_prob=0.5 \
-    --child2_strategy=semantic
->>>>>>> c239e2f0
+    --child2_strategy=$2