--- conflicted
+++ resolved
@@ -2031,18 +2031,6 @@
         
 
 
-<<<<<<< HEAD
-=======
-
-    def attribute_rxns(self, rxns):
-        for n in self.tree:
-            if 'rxn_id' in self.tree.nodes[n]:
-                rxn_id = self.tree.nodes[n]['rxn_id']
-                self.tree.nodes[n]['smirks'] = rxns[rxn_id]        
-
-    
-    
->>>>>>> 309e39a8
     def do_bfs(self, res, interm=False):
         dq = deque([self.tree_root])
         while dq:
@@ -2118,13 +2106,8 @@
             pos_np = np.array([v for v in pos.values()])
             w, l = pos_np.max(axis=0)-pos_np.min(axis=0)
             w = max(w, 1) # in case uni-mol rxns only
-<<<<<<< HEAD
             fig = plt.Figure(figsize=(20*w, 20*l))
             ax = fig.add_subplot(1, 1, 1)
-=======
-            fig = plt.Figure(figsize=(10*w, 10*l))
-            ax = fig.add_subplot(1, 1, 1)        
->>>>>>> 309e39a8
         else:
             fig = None
         if Xy:
@@ -2163,17 +2146,10 @@
                     else:
                         node_colors.append('gray')
 
-<<<<<<< HEAD
-        widths = [1. for _ in self.tree.edges]
-        edge_color = ['k' for _ in self.tree.edges]
-        if attn is not None:
-            attn_edges, attn = attn
-=======
         if attn is not None:
             widths = [0. for _ in tree.edges]       
             edge_color = ['k' for _ in tree.edges]            
             attn_edges, attn = attn            
->>>>>>> 309e39a8
             attn_ind = 0
             edge_tuples = [tuple(e) for e in np.array(tree.edges)]
             attn_edge_tuples = [tuple(e) for e in attn_edges.numpy().T]
@@ -2194,15 +2170,6 @@
             if fig is not None:
                 if path is not None:
                     fig.savefig(path)
-<<<<<<< HEAD
-                    print(os.path.abspath(path))
-        else:
-            node_labels = {}
-            node_sizes = []
-            for n in self.tree:
-                if 'smiles' in self.tree.nodes[n]:
-                    smiles = self.tree.nodes[n]['smiles']
-=======
                     print(os.path.abspath(path))            
         else:                   
             node_labels = {}
@@ -2215,22 +2182,15 @@
                         smiles = '√'                    
                     else:
                         smiles = '?'
->>>>>>> 309e39a8
                     if isinstance(smiles, np.ndarray):
                         smiles = 'fp'
                     else:
                         if len(smiles):
                             m = int(math.sqrt(len(smiles)))
                             l = (len(smiles)+m-1)//m
-<<<<<<< HEAD
-                            smiles = '\n'.join([smiles[m*i:m*i+m] for i in range(l)])
-                    node_labels[n] = f"{n}: {smiles}"
-                    node_sizes.append(5000)
-=======
                             smiles = '\n'.join([smiles[m*i:m*i+m] for i in range(l)])                                        
                     node_labels[n] = f"{n}: {smiles}" if (self.leaves[n] or n == self.tree_root) else ''
                     # node_sizes.append(1000)                    
->>>>>>> 309e39a8
                 else:
                     rxn_id = tree.nodes[n]['rxn_id']     
                     if self.mask[n] and rxn_id != -1:
@@ -2238,15 +2198,6 @@
                     else:
                         rxn_id = '?'
                     node_labels[n] = f"{n}: {rxn_id}"
-<<<<<<< HEAD
-                    node_sizes.append(1000)
-            nx.draw_networkx(self.tree, pos=pos, ax=ax,
-                            node_color=node_colors,
-                            edge_color=edge_color,
-                            labels=node_labels,
-                            node_size=node_sizes,
-                            width=widths)
-=======
                     # node_sizes.append(1000)
                 rxn_mask.append('rxn_id' in tree.nodes[n])
             rxn_mask = np.array(rxn_mask)
@@ -2284,7 +2235,6 @@
                 Line2D([0], [0], marker='s', color='w', label='Frontier BBs', markersize=10, markerfacecolor='yellow', markeredgewidth=1.5),
             ]
             ax.legend(handles=legend_elements, loc='best')
->>>>>>> 309e39a8
             if fig is not None:
                 if path is not None:
                     fig.savefig(path, bbox_inches='tight')
