from synnet.data_generation.preprocessing import BuildingBlockFileHandler, ReactionTemplateFileHandler
from synnet.visualize.drawers import MolDrawer, RxnDrawer
from synnet.visualize.writers import SynTreeWriter, SkeletonPrefixWriter
from synnet.visualize.visualizer import SkeletonVisualizer
from synnet.encoding.distances import cosine_distance
from synnet.models.common import load_gnn_from_ckpt, find_best_model_ckpt, load_mlp_from_ckpt
from synnet.models.gnn import PtrDataset
from synnet.models.mlp import nn_search_list
from synnet.data_generation.syntrees import (
    IdentityIntEncoder,
    MorganFingerprintEncoder,
    SynTreeFeaturizer,
)
import multiprocessing as mp
from synnet.MolEmbedder import MolEmbedder
from synnet.utils.predict_utils import mol_fp, tanimoto_similarity
from synnet.utils.analysis_utils import serialize_string
from ga.utils import skeleton_to_binary_tree, random_name
from synnet.policy import RxnPolicy
import rdkit.Chem as Chem
from synnet.config import DATA_PREPROCESS_DIR, DATA_RESULT_DIR, MAX_PROCESSES, MAX_DEPTH, NUM_POSS, DELIM
from synnet.utils.data_utils import ReactionSet, SyntheticTreeSet, Skeleton, SkeletonSet, Program
from zss import simple_distance
from pathlib import Path
import numpy as np
import networkx as nx
from typing import Tuple
from torch_geometric.data import Data
import torch
import os
import yaml
import json
import gzip
from copy import deepcopy
import fcntl
import random
import uuid
from tqdm import tqdm
import contextlib
from tdc import Oracle
import matplotlib.pyplot as plt
HOME_DIR = os.getenv('HOME')

def lock(f):
    try:
        fcntl.flock(f, fcntl.LOCK_EX | fcntl.LOCK_NB)
    except IOError:
        return False
    return True


@contextlib.contextmanager
def torch_single_threaded():
    old_num_threads = torch.get_num_threads()
    torch.set_num_threads(1)
    try:
        yield None
    finally:
        torch.set_num_threads(old_num_threads)


def get_metrics(targets, all_sks):
    assert len(targets) == len(all_sks)
    total_incorrect = {}
    if args.forcing_eval:
        correct_summary = {}
    else:
        total_correct = {}

    for (sk_true, smi), sks in zip(targets, all_sks):
        tree_id = str(np.array(sks[0].tree.edges))
        if tree_id not in total_incorrect:
            total_incorrect[tree_id] = {}
        if not args.forcing_eval and tree_id not in total_correct:
            total_correct[tree_id] = {'correct': 0, 'total': 0, 'all': []}
        if args.forcing_eval and tree_id not in correct_summary:
            correct_summary[tree_id] = {'sum_pool_correct': 0, 'total_pool': 0}
        if args.forcing_eval:
            best_correct_steps = []
            for sk in sks:
                correct_steps = test_correct(sk, sk_true, rxns, method='preorder', forcing=True)
                if sum(correct_steps) >= sum(best_correct_steps):
                    best_correct_steps = correct_steps
            correct_summary[tree_id]['sum_pool_correct'] += sum(best_correct_steps)
            correct_summary[tree_id]['total_pool'] += len(best_correct_steps)
            correct_summary[tree_id]['step_by_step'] = correct_summary[tree_id]['sum_pool_correct']/correct_summary[tree_id]['total_pool']
            summary = {k: v['step_by_step'] for (k, v) in correct_summary.items()}
            print(f"step-by-step: {summary}")
        else:
            correct = False
            for sk in sks:
                match = test_correct(sk, sk_true, rxns, method=args.test_correct_method)
                if args.test_correct_method == 'postorder':
                    correct = match
                elif args.test_correct_method == 'preorder':
                    correct, incorrect = match
                    if not correct:
                        update(total_incorrect[tree_id], incorrect)
                else:
                    assert args.test_correct_method == 'reconstruct'
                    correct = max(correct, match)
                if correct == 1:
                    break
            total_correct[tree_id]['correct'] += correct
            total_correct[tree_id]['total'] += 1
            total_correct[tree_id]['all'] += [correct]
            # print(f"tree: {sk.tree.edges} total_incorrect: {total_incorrect}")
            summary = {k: v['correct']/v['total'] for (k, v) in total_correct.items()}
            if args.test_correct_method == 'preorder':
                print(f"total summary: {summary}, total incorrect: {total_incorrect}")
            else:
                print(f"total summary: {summary}")
    if args.forcing_eval:
        return correct_summary
    else:
        return total_correct, total_incorrect



def decode(sk, smi):
    sk.clear_tree(forcing=args.forcing_eval)
    sk.modify_tree(sk.tree_root, smiles=smi)
    if args.mermaid:
        skviz = lambda sk, *pargs: SkeletonVisualizer(sk, args.out_dir, *pargs).with_drawings(mol_drawer=MolDrawer, rxn_drawer=RxnDrawer)
    else:
        skviz = None
    if 'bblock_inds' in globals():
        bblock_inds = globals()['bblock_inds']
    else:
        bblock_inds = None
    # print(f"begin decoding {smi}")
    if 'rxn_models' in globals():
        rxn_gnn = rxn_models[sk.index]
    else:
        rxn_gnn = globals()['rxn_gnn']

    if 'bb_models' in globals():
        bb_gnn = bb_models[sk.index]
    else:
        bb_gnn = globals()['bb_gnn']

    sks = wrapper_decoder(args, sk, rxn_gnn, bb_gnn, bb_emb, rxn_templates, bblocks, skviz=skviz, bblock_inds=bblock_inds)

    # ans = serialize_string(sk.tree, sk.tree_root)
    return sks


def get_dist(i, j):
    trees = globals()['trees']
    _, tree_1, _ = globals()['skeleton_index_lookup'][trees[i]]
    _, tree_2, _ = globals()['skeleton_index_lookup'][trees[j]]
    d1 = simple_distance(tree_1, tree_2)
    d2 = simple_distance(tree_2, tree_1)
    return d1, d2



def build_mc(max_num_rxns=-1): # build a markov chain
    tree_lookup = globals()['skeleton_index_lookup']
    inds = get_skeleton_inds_within_depth(max_num_rxns)
    all_trees = list(tree_lookup)
    trees = [all_trees[ind] for ind in inds]
    globals()['trees'] = trees
    dists = np.zeros((len(trees), len(trees)))
    args = [(i, j) for i in range(dists.shape[0]) for j in range(i+1, dists.shape[0])]
    with mp.Pool(50) as p:
        d2s = p.starmap(get_dist, args)
    for (i,j), (d1, d2) in zip(args, d2s):
        dists[i][j] = d1
        dists[j][i] = d2
        dists[i][i] = float("inf")
    adj = np.exp(-dists)
    # adj = (dists == dists.min(axis=-1, keepdims=True)) # whether smallest possible change
    adj = adj / adj.sum(axis=-1, keepdims=True)
    import matplotlib.pyplot as plt
    fig, ax = plt.subplots(figsize=(8, 6))
    cax = ax.imshow(adj, cmap='hot', interpolation='nearest')
    cbar = fig.colorbar(cax, ax=ax, label=f'exp(-dist)')
    ax.set_title('Proposal Distribution over T_4 x T_4')
    ax.set_xlabel('Tree Skeleton x')
    ax.set_ylabel('Tree Skeleton y')
    fig.savefig(os.path.join(os.getenv('HOME'),'heatmap.png'))  # Save to file
    breakpoint()
    return adj


def fetch_oracle(objective):
    if objective == "qed":
        # define the oracle function from the TDC
        return Oracle(name="QED")
    elif objective == "logp":
        # define the oracle function from the TDC
        return Oracle(name="LogP")
    elif objective == "jnk":
        # return oracle function from the TDC
        return Oracle(name="JNK3")
    elif objective == "gsk":
        # return oracle function from the TDC
        return Oracle(name="GSK3B")
    elif objective == "drd2":
        # return oracle function from the TDC
        return Oracle(name="DRD2")
    elif objective == "7l11":
        return dock_7l11
    elif objective == "drd3":
        return dock_drd3
    else:
        raise ValueError("Objective function not implemented")




def mcmc(sk, smi, objective='sim', max_num_rxns=-1, beta=1., T=10, uniq=-1):
    def beta_anneal(t):
        if len(beta) == 1:
            return beta[0]
        # linear
        return (T-t)/T*beta[0]+(t/T)*beta[1]

    inds = get_skeleton_inds_within_depth(max_num_rxns)
    adj = globals()['mc_adj']
    breakpoint()
    if objective == 'sim':
        rec = [reconstruct(sk, smi) for sk in decode(sk, smi)]
        ind = np.argmax([r[0] for r in rec])
        res = [(rec[ind][0], rec[ind][1], sk.index)]
        for iter in range(1, T+1):
            index = inds.index(sk.index)
            nei = np.random.choice(np.arange(adj.shape[1]), p=adj[index])
            tree_key_nei = globals()['skeleton_keys'][inds[nei]]
            j_xy = adj[index, nei]
            j_yx = adj[nei, index]
            sk_y = globals()['skeleton_index_lookup'][tree_key_nei][2]
            sks_x = decode(sk, smi)
            sks_y = decode(sk_y, smi)
            x_rec = [reconstruct(sk, smi) for sk in sks_x]
            y_rec = [reconstruct(sk, smi) for sk in sks_y]
            ind_x = np.argmax([x[0] for x in x_rec])
            ind_y = np.argmax([y[0] for y in y_rec])
            x_smi = x_rec[ind_x][1]
            y_smi = y_rec[ind_y][1]
            sim_x = x_rec[ind_x][0]
            sim_y = y_rec[ind_y][0]
            pi_x = np.exp(-beta_anneal(iter)*(1-sim_x))
            pi_y = np.exp(-beta_anneal(iter)*(1-sim_y))
            a_xy = min(1, pi_y*j_yx/(pi_x*j_xy))
            if random.random() < a_xy: # accept
                sk = sk_y
                res.append((sim_y, y_smi, sk_y.index))
            else:
                res.append((sim_x, x_smi, sk.index))
        return res
    else:
        uid = uuid.uuid4()
        if objective == 'analog':
            oracle = lambda smiles: max(tanimoto_similarity(mol_fp(smi, 2, 4096), [smiles]))
        else:
            oracle = fetch_oracle(objective)
        fp = mol_fp(smi, 2, 2048)
        sks = decode(sk, fp)
        rec = [reconstruct(sk, fp) for sk in sks]
        ind = np.argmax([r[0] for r in rec])
        x_smi = rec[ind][1]
        score_x = oracle(x_smi)
        res = [(score_x, x_smi, sk.index, 1, 1)]
        pi_x = np.exp(beta_anneal(0)*score_x)
        oracle_lookup = {x_smi: score_x}
        key = (''.join(list(map(str, fp))), sk.index)
        reconstruct_lookup = {key: sks}
        iter = 1
        uniq_analogs = {}
        while True:
            if uniq == -1 and iter == T+1:
                break
            if uniq != -1 and len(uniq_analogs) == uniq+1:
                break
            if iter % 2 == 1: # transition skeleton, like above
                index = inds.index(sk.index)
                nei = np.random.choice(np.arange(adj.shape[1]), p=adj[index])
                tree_key_nei = globals()['skeleton_keys'][inds[nei]]
                j_xy = adj[index, nei]
                j_yx = adj[nei, index]
                sk_y = globals()['skeleton_index_lookup'][tree_key_nei][2]
                sks_y = decode(sk_y, fp)
                key = (''.join(list(map(str, fp))), sk_y.index)
                if key in reconstruct_lookup:
                    sks_y = reconstruct_lookup[key]
                else:
                    sks_y = decode(sk_y, fp)
                    reconstruct_lookup[key] = sks_y
                y_rec = [reconstruct(sk, fp) for sk in sks_y]
                ind_y = np.argmax([y[0] for y in y_rec])
                y_smi = y_rec[ind_y][1]
                if y_smi in oracle_lookup:
                    score_y = oracle_lookup[y_smi]
                else:
                    score_y = oracle(y_smi)
                    oracle_lookup[y_smi] = score_y
                pi_y = np.exp(beta_anneal(iter)*score_y)
                a_xy = min(1, pi_y*j_yx/(pi_x*j_xy))
                if random.random() < a_xy: # accept
                    sk = sk_y
                    fp = mol_fp(y_smi, 2, 2048)
                    pi_x = pi_y
                    res.append((score_y, y_smi, sk_y.index, len(reconstruct_lookup), len(oracle_lookup)))
                else:
                    res.append((score_x, x_smi, sk.index, len(reconstruct_lookup), len(oracle_lookup)))
            else:
                fp_y = deepcopy(fp)
                bit = np.random.choice(np.arange(len(fp_y)))
                fp_y[bit] = int(~fp_y[bit]) # assume equal prob
                sks_y = decode(sk, fp_y)
                key = (''.join(list(map(str, fp_y))), sk.index)
                if key in reconstruct_lookup:
                    sks_y = reconstruct_lookup[key]
                else:
                    sks_y = decode(sk, fp_y)
                    reconstruct_lookup[key] = sks_y
                y_rec = [reconstruct(sk, fp_y) for sk in sks_y]
                ind_y = np.argmax([y[0] for y in y_rec])
                y_smi = y_rec[ind_y][1]
                score_y = oracle(y_smi)
                if y_smi in oracle_lookup:
                    score_y = oracle_lookup[y_smi]
                else:
                    score_y = oracle(y_smi)
                    oracle_lookup[y_smi] = score_y
                pi_y = np.exp(beta_anneal(iter)*score_y)
                a_xy = min(1, pi_y/pi_x)
                if random.random() < a_xy: # accept
                    sk = sk_y
                    fp = fp_y
                    pi_x = pi_y
                    x_smi = y_smi
                    res.append((score_y, y_smi, sk_y.index, len(reconstruct_lookup), len(oracle_lookup)))
                else:
                    res.append((score_x, x_smi, sk.index, len(reconstruct_lookup), len(oracle_lookup)))
            uniq_analogs[res[-1][1]] = 1
            fig = plt.Figure()
            ax = fig.add_subplot(1,1,1)
            ax.plot(range(len(res)), [r[0] for r in res])
            ax.set_title(f"{objective}: {len(reconstruct_lookup)}, {len(oracle_lookup)} calls, {len(uniq_analogs)} unique")
            fig.savefig(os.path.join(f'{HOME_DIR}/SynTreeNet/results/chembl/mcmc/', f'{uid}.png'))
            iter += 1
        return res






def format_metrics(metrics, cum=False):
    res = ""
    for k, v in metrics.items():
        res += k + '\n'
        res += json.dumps(v) + '\n'
        res += '\n'

    if cum:
        cum = []
        for k in metrics:
            cum += metrics[k]['all']
        score = np.mean(cum)
        num = len(cum)
        res += f"Total: {score}/{num}\n"
    return res


def load_from_dir(dir, constraint):
    models = {}
    for version in os.listdir(dir):
        hparams_filepath = os.path.join(dir, version, 'hparams.yaml')
        hparams_file = yaml.safe_load(open(hparams_filepath))
        match = True
        for k in constraint:
            if str(constraint[k]) != str(hparams_file[k]):
                match = False
        if match:
            fpaths = list(Path(os.path.join(dir, version)).glob("*.ckpt"))
            if len(fpaths) != 1:
                print(f"{version} has {len(fpaths)} ckpts")
                continue
            models[int(hparams_file['datasets'])] = load_gnn_from_ckpt(fpaths[0])
    return models



def test_skeletons(args, skeleton_set, max_rxns=0):
    if max_rxns == 0:
        if args.ckpt_dir:
            SKELETON_INDEX = []
            for ind in range(len(skeleton_set.sks)):
                sk = skeleton_set.sks[ind]
                if 'rxn_models' in globals() and 'bb_models' in globals():
                    if ind in globals()['rxn_models'] and ind in globals()['bb_models']:
                        SKELETON_INDEX.append(ind)
                else:
                    SKELETON_INDEX.append(ind)
        else:
            dirname = os.path.dirname(args.ckpt_rxn)
            config_file = os.path.join(dirname, 'hparams.yaml')
            config = yaml.safe_load(open(config_file))
            SKELETON_INDEX = list(map(int, config['datasets'].split(',')))
    elif max_rxns == -1:
        SKELETON_INDEX = list(range(len(skeleton_set.skeletons)))
    else:
        SKELETON_INDEX = []
        for index, sk in enumerate(skeleton_set.skeletons):
            sk = Skeleton(sk, index)
            if sk.rxns.sum() <= max_rxns:
                SKELETON_INDEX.append(index)

    globals()['skeleton_index_lookup'] = {}
    globals()['skeleton_index_lookup_by_num_rxns'] = {}
    globals()['skeleton_keys'] = {}
    globals()['skeleton_list'] = list(skeleton_set.skeletons)

    sks = globals()['skeleton_list']
    for index in SKELETON_INDEX:
        sk = Skeleton(sks[index], index)
        num_rxns = sk.rxns.sum()
        tree_key = serialize_string(sk.tree, sk.tree_root)
        globals()['skeleton_index_lookup'][tree_key] = (index, sk.zss_tree, sk)
        globals()['skeleton_keys'][index] = tree_key
        if num_rxns not in globals()['skeleton_index_lookup_by_num_rxns']:
            globals()['skeleton_index_lookup_by_num_rxns'][num_rxns] = {}
        globals()['skeleton_index_lookup_by_num_rxns'][num_rxns][tree_key] = (index, sk.zss_tree, sk)

    if hasattr(args, 'strategy') and args.strategy == 'topological':
        globals()['all_topological_sorts'] = {}
        for index in SKELETON_INDEX:
            sk = Skeleton(sks[index], index)
            if sk.rxns.sum() > args.max_num_rxns: # ignore, won't use to decode
                continue
            edges = np.array(sk.tree.edges).T
            graph = PtrDataset.get_graph(edges)
            PtrDataset.rewire(graph, PtrDataset.get_root(graph))
            edges = np.array(graph.edges).T
            graph = PtrDataset.get_graph(edges)
            top_sorts = list(nx.all_topological_sorts(graph))
            # print(len(list(top_sorts)))
            # top_sorts = nx.all_topological_sorts(sk.tree)
            top_sort_set = set()
            for top_sort in top_sorts:
                top_sort = [n for n in top_sort if sk.rxns[n] or sk.leaves[n]]
                top_sort_set.add(tuple(top_sort))
            assert len(top_sort_set) == len(top_sorts)
            tree_key = serialize_string(sk.tree, sk.tree_root)
            globals()['all_topological_sorts'][tree_key] = list(top_sort_set)
    # globals()['mc_adj'] = build_mc(args.max_num_rxns)

    return SKELETON_INDEX


def lookup_skeleton_key(zss_tree, tree_key):
    if tree_key in globals()['skeleton_index_lookup']:
        return globals()['skeleton_index_lookup'][tree_key][0]
    else: # return skeleton with nearest tree edit distance
        min_dist = float("inf")
        index = -1
        for index, cand_zss_tree, _ in globals()['skeleton_index_lookup'].values():
            dist = simple_distance(zss_tree, cand_zss_tree)
            if dist < min_dist:
                ans = index
        return ans


def lookup_skeleton_by_index(index):
    sks = globals()['skeleton_list']
    return Skeleton(sks[index], index)


def set_models(args, logger=None):
    if logger is not None:
        logger.info("Start loading models from checkpoints...")
    if args.ckpt_dir and os.path.isdir(args.ckpt_dir):
        constraint = {'valid_loss': 'accuracy_loss'}
        rxn_models = load_from_dir(args.ckpt_dir, constraint)
        globals()['rxn_models'] = rxn_models
        constraint = {'valid_loss': 'nn_accuracy_loss'}
        bb_models = load_from_dir(args.ckpt_dir, constraint)
        globals()['bb_models'] = bb_models
    else:
        if not os.path.isfile(args.ckpt_rxn):
            best_ckpt = find_best_model_ckpt(args.ckpt_rxn, key="val_accuracy_loss")
            setattr(args, "ckpt_rxn", best_ckpt)
        rxn_gnn = load_gnn_from_ckpt(Path(args.ckpt_rxn))
        globals()['rxn_gnn'] = rxn_gnn
        if not os.path.isfile(args.ckpt_bb):
            best_ckpt = find_best_model_ckpt(args.ckpt_bb, key="val_nn_accuracy_loss")
            setattr(args, "ckpt_bb", best_ckpt)
        bb_gnn = load_gnn_from_ckpt(Path(args.ckpt_bb))
        globals()['bb_gnn'] = bb_gnn
    if hasattr(args, 'ckpt_recognizer') and args.ckpt_recognizer:
        if os.path.isfile(args.ckpt_recognizer):
            recognizer = load_mlp_from_ckpt(args.ckpt_recognizer)
            config_path = os.path.join(Path(args.ckpt_recognizer).parent, 'config.json')
        else:
            recognizer_ckpt = find_best_model_ckpt(args.ckpt_recognizer)
            recognizer = load_mlp_from_ckpt(recognizer_ckpt)
            config_path = os.path.join(Path(args.ckpt_recognizer), 'config.json')
        globals()['recognizer'] = recognizer
        globals()['encoder'] = MorganFingerprintEncoder(2, 2048)

        config = json.load(open(config_path)        )
        globals()['skeleton_classes'] = config['datasets']
    if logger is not None:
        logger.info("...loading models completed.")




def get_anc(cur, rxn_graph):
    lca = cur
    while rxn_graph.nodes[lca]['depth'] != MAX_DEPTH:
        ancs = list(rxn_graph.predecessors(lca))
        if ancs:
            lca = ancs[0]
        else:
            break
    return lca


def filter_imposs(args, rxn_graph, sk, cur, n):
    max_depth = max([rxn_graph.nodes[n]['depth'] for n in rxn_graph])
    paths = []
    mask_imposs = [False for _ in range(NUM_POSS)]
    # use sk to filter out reaction type
    bi_mol = len(list(sk.tree.successors(n))) == 2
    for i in range(NUM_POSS):
        if bi_mol != (rxns[i].num_reactant == 2):
            mask_imposs[i] = True
    if 'rxn' not in args.filter_only:
        return mask_imposs, None
    else:
        assert args.hash_dir
    rxn_imposs = deepcopy(mask_imposs)
    attr_name = 'rxn_id_forcing' if args.forcing_eval else 'rxn_id'
    # if max_depth < MAX_DEPTH or rxn_graph.nodes[cur]['depth'] == MAX_DEPTH:
    #     # try every reaction, and use existence of hash to filter possibilites
    #     term = rxn_graph.nodes[cur][attr_name]
    #     for rxn_id in range(NUM_POSS):
    #         rxn_graph.nodes[cur][attr_name] = rxn_id
    #         p = Program(rxn_graph)
    #         path = os.path.join(args.hash_dir, p.get_path())
    #         mask_imposs[rxn_id] = mask_imposs[rxn_id] or not os.path.exists(path)
    #         if os.path.exists(path):
    #             paths.append(path)
    #         else:
    #             paths.append('')
    #     rxn_graph.nodes[cur][attr_name] = term
    # elif rxn_graph.nodes[cur]['depth'] < MAX_DEPTH:
    #     lca = get_anc(cur, rxn_graph)
    #     # use prog_graph to hash, navigate the file system
    #     term = rxn_graph.nodes[cur][attr_name]
    #     for rxn_id in range(NUM_POSS):
    #         rxn_graph.nodes[cur][attr_name] = rxn_id
    #         p = Program(rxn_graph)
    #         if 'path' not in rxn_graph.nodes[lca]:
    #             breakpoint()
    #         if rxn_graph.nodes[lca]['path'][-5:] == '.json': # prev lca exist
    #             path_stem = rxn_graph.nodes[lca]['path'][:-5]
    #             path_stem = Path(path_stem).stem
    #             path = os.path.join(args.hash_dir, path_stem, p.get_path())
    #             mask_imposs[rxn_id] = mask_imposs[rxn_id] or not os.path.exists(path)
    #             if os.path.exists(path):
    #                 paths.append(path)
    #             else:
    #                 paths.append('')
    #         else:
    #             mask_imposs[rxn_id] = True
    #             paths.append('')

    #     rxn_graph.nodes[cur][attr_name] = term
    # if sum(mask_imposs) == NUM_POSS:
    #     mask_imposs = rxn_imposs
    if rxn_graph.nodes[cur]['depth'] == 1:
        base_case = False
        r_preds = list(rxn_graph.predecessors(cur))
        if len(r_preds) == 0:
            base_case = True
        else:
            r_pred = r_preds[0]
            pred = sk.pred(sk.pred(sk.pred(n)))
            depth = rxn_graph.nodes[r_pred]['depth']
            if depth > 2:
                base_case = True
        if base_case:
            paths = []
            for i in range(91):
                g = nx.DiGraph()
                g.add_node(0, rxn_id=i, depth=1)
                path = Program(g).get_path()
                path = os.path.join(args.hash_dir, path)
                if os.path.exists(path):
                    paths.append(path)
                    rxn_imposs[i] = False
                else:
                    paths.append('')
                    rxn_imposs[i] = True
            return rxn_imposs, paths
        policy = RxnPolicy(4096+2*91, 2, 2*91, sk.subtree(pred), args.hash_dir, rxns)
        obs = np.zeros((4096+2*91,))
        rxn_id = rxn_graph.nodes[r_pred]['rxn_id']
        obs[-91+rxn_id] = 1
        mask, paths = policy.action_mask(obs, return_paths=True)
        mask_imposs = ~mask[:91]
    elif rxn_graph.nodes[cur]['depth'] == 2:
        pred = sk.pred(n)
        policy = RxnPolicy(4096+2*91, 2, 2*91, sk.subtree(pred), args.hash_dir, rxns)
        obs = np.zeros((4096+2*91,))
        mask, paths = policy.action_mask(obs, return_paths=True)
        mask_imposs = ~mask[91:]
    else:
        mask_imposs = rxn_imposs
        paths = []
    return mask_imposs, paths


def fill_in(args, sk, n, logits_n, bb_emb, rxn_templates, bbs, top_bb=1, top_rxn=1, bblock_inds=None):
    """
    if rxn
        detect if n is within MAX_DEPTH of root
        if not fill in as usual
        if yes, find LCA (MAX_DEPTH from root), then use the subtree to constrain possibilities
    else
        find LCA (MAX_DEPTH from n), then use it to constrain possibilities
    """
    rxn_graph, node_map, _ = sk.rxn_graph()
    if sk.rxns[n]:
        cur = node_map[n]
        mask_imposs, paths = filter_imposs(args, rxn_graph, sk, cur, n)
        # assert sum(mask_imposs) < NUM_POSS # TODO: handle failure
        logits_n[-NUM_POSS:][mask_imposs] = float("-inf")
        rxn_id = logits_n[-NUM_POSS:].argsort(axis=-1)[-top_rxn].item()
        # Sanity check for forcing eval
        sk.modify_tree(n, rxn_id=rxn_id, suffix='_forcing' if args.forcing_eval else '')
        sk.tree.nodes[n]['smirks'] = rxn_templates[rxn_id]
        rxn_graph.nodes[cur]['rxn_id'] = rxn_id
        # mask the intermediates so they're not considered on frontier
        for succ in sk.tree.successors(n):
            if not sk.leaves[succ]:
                sk.mask = [succ]
        if 'rxn' in args.filter_only:
            if len(paths):
                sk.tree.nodes[n]['path'] = paths[rxn_id]
        # print("path", os.path.join(args.hash_dir, p.get_path()))
    else:
        assert sk.leaves[n]
        emb_bb = logits_n[:-NUM_POSS]
        pred = list(sk.tree.predecessors(n))[0]
        if 'bb' in args.filter_only:
            if rxn_graph.nodes[node_map[pred]]['depth'] > MAX_DEPTH:
                exist = False
            else:
                if 'path' in sk.tree.nodes[pred]:
                    path = sk.tree.nodes[pred]['path']
                    exist = os.path.exists(path)
                else:
                    exist = False
        else:
            exist = False
        failed = False
        if exist:
            e = str(node_map[pred])
            if rxn_graph.nodes[int(e)]['depth'] == 2:
                e = '1'
            else:
                assert rxn_graph.nodes[int(e)]['depth'] == 1
                e = '0'
            data = json.load(open(path))
            succs = list(sk.tree.successors(pred))
            second = sk.tree.nodes[n]['child'] == 'right'
            if e in data['bbs']:
                bbs_child = data['bbs'][e][int(second)]
            else:
                bbs_child = data['bbs'][f"{e}{DELIM}{int(second)}"]
                assert len(bbs_child) == 1
                bbs_child = bbs_child[0]
            if args.forcing_eval:
                if sk.tree.nodes[n]['smiles'] not in bbs_child:
                    bad = False
                    for m in sk.tree:
                        if 'rxn_id' in sk.tree.nodes[m]:
                            if sk.tree.nodes[m]['rxn_id_forcing'] != sk.tree.nodes[m]['rxn_id']:
                                bad = True
                    # if not bad:
                    #     breakpoint()
            indices = [bbs.index(smi) for smi in bbs_child]
            if len(indices) >= top_bb:
                bb_ind = nn_search_list(emb_bb, bb_emb[indices], top_k=top_bb).item()
                smiles = bbs[indices[bb_ind]]
            else:
                failed = True
        if not exist or failed:
            if bblock_inds is not None:
                indices = bblock_inds
            else:
                indices = list(range(bb_emb.shape[0]))
            pred_rxn_id = sk.tree.nodes[pred]['rxn_id']
            if hasattr(rxns[pred_rxn_id], 'bblock_mask'):
                second = sk.tree.nodes[n]['child'] == 'right'
                indices = rxns[pred_rxn_id].bblock_mask[second]
            bb_ind = nn_search_list(emb_bb, bb_emb[indices], top_k=min(top_bb, len(indices))).item()
            smiles = bbs[indices[bb_ind]]
        sk.modify_tree(n, smiles=smiles, suffix='_forcing' if args.forcing_eval else '')



def dist(emb, bb_emb):
    dists = (emb-bb_emb).abs().sum(axis=-1)
    return dists.min()


def pick_node(sk, logits, bb_emb):
    """
    implement strategies here,
    each node returned will add a beam to decoding
    """
    # pick frontier-rxn with highest logit if there is frontier-rxn
    # else pick random bb
    best_conf = float("-inf")
    best_rxn_n = None
    for n in logits:
        if sk.rxns[n]:
            conf = logits[n][-NUM_POSS:].max()
            if conf > best_conf:
                best_conf = conf
                best_rxn_n = n
    if best_rxn_n is not None:
        return [best_rxn_n]
    else:
        dists = [dist(logits[n][:-NUM_POSS], bb_emb) for n in logits]
        n = list(logits)[np.argmin(dists)]
        return [n]
        # return [n for n in logits if not sk.rxns[n]]


@torch.no_grad()
def wrapper_decoder(args, sk, model_rxn, model_bb, bb_emb, rxn_templates, bblocks, bblock_inds=None, skviz=None):
    top_k_bb = args.top_k
    top_k_rxn = args.top_k_rxn
    """Generate a filled-in skeleton given the input which is only filled with the target."""
    model_rxn.eval()
    model_bb.eval()
    # Following how SynNet reports reconstruction accuracy, we decode top-3 reactants,
    # corresponding to the first bb chosen
    # To make the code more general, we implement this with a stack
    if args.strategy == 'topological':
        # sks = []
        # tree_key = serialize_string(sk.tree, sk.tree_root)
        # for top_sort in globals()['all_topological_sorts'][tree_key]:
        #     sks.append((deepcopy(sk), list(top_sort))
        sks = []
        top_sort_set = set()
        for top_sort in nx.all_topological_sorts(sk.tree):
            top_sort = tuple(n for n in top_sort if sk.rxns[n] or sk.leaves[n])
            if top_sort not in top_sort_set:
                top_sort_set.add(top_sort)
                sks.append((deepcopy(sk), list(top_sort)))
        if len(sks) > args.max_topological_orders:
            sks = random.sample(sks, k=args.max_topological_orders)
    elif args.strategy == 'conf':
        sks = [sk]
    else:
        raise NotImplementedError
    if args.mermaid:
        # set ids so don't forget
        for sk in sks:
            if isinstance(sk, tuple):
                sk_n = sk[0]
                sk_n.uuid = uuid.uuid4()
            else:
                sk.uuid = uuid.uuid4()
        skviz_version = skviz(sks[0][0] if isinstance(sks[0], tuple) else sks[0]).version
        assert args.top_k == 1
        assert args.top_k_rxn == 1
    final_sks = []
    while len(sks):
        sk = sks.pop(-1)
        if isinstance(sk, tuple):
            sk, next_node = sk
        else:
            next_node = None
        if ((~sk.mask) & (sk.rxns | sk.leaves)).any():
            """
            while there's reaction nodes or leaf building blocks to fill in
                compute, for each vacant reaction node or vacant building block, the possible
                predict on all of these
                pick the highest confidence one
                fill it in
            """
            # print(f"decode step {sk.mask}")
            # prediction problem
            _, X, _ = sk.get_state(rxn_target_down_bb=True, rxn_target_down=True)
            for i in range(len(X)):
                if i != sk.tree_root and not sk.rxns[i] and not sk.leaves[i]:
                    X[i] = 0

            edges = sk.tree_edges
            tree_edges = np.concatenate((edges, edges[::-1]), axis=-1)
            edge_input = torch.tensor(tree_edges, dtype=torch.int64)
            if model_rxn.layers[0].in_channels != X.shape[1]:
                pe = PtrDataset.positionalencoding1d(32, len(X))
                x_input_rxn = np.concatenate((X, pe), axis=-1)
            else:
                x_input_rxn = X
            if model_bb.layers[0].in_channels != X.shape[1]:
                pe = PtrDataset.positionalencoding1d(32, len(X))
                x_input_bb = np.concatenate((X, pe), axis=-1)
            else:
                x_input_bb = X
            with torch_single_threaded():
                data_rxn = Data(edge_index=edge_input, x=torch.Tensor(x_input_rxn))
                data_bb = Data(edge_index=edge_input, x=torch.Tensor(x_input_bb))
            if skviz is not None and args.attn_weights:
                logits_rxn, rxn_attns = model_rxn(data_rxn, return_attention=True)
                logits_bb, bb_attns= model_bb(data_bb, return_attention=True)
            else:
                logits_rxn = model_rxn(data_rxn)
                logits_bb = model_bb(data_bb)
            logits = {}
            if args.strategy == 'topological':
                frontier_nodes = [next_node[0]]
            else:
                frontier_nodes = [n for n in set(sk.frontier_nodes) if not sk.mask[n]]
            for n in frontier_nodes:
                if sk.rxns[n]:
                    logits[n] = logits_rxn[n]
                else:
                    assert sk.leaves[n]
                    logits[n] = logits_bb[n]
            if args.strategy =='topological':
                poss_n = [next_node.pop(0)]
            else:
                poss_n = pick_node(sk, logits, bb_emb)
            for n in poss_n:
                logits_n = logits[n].clone()
                sk_n = deepcopy(sk)
                first_bb = sk_n.leaves[n] and (sk_n.leaves)[sk_n.mask == 1].sum() == 0
                first_rxn = sk_n.rxns[n] and (sk_n.rxns)[sk_n.mask == 1].sum() == 0
                if top_k_bb > 1 and first_bb: # first bb
                    for k in range(1, 1+top_k_bb):
                        sk_copy = deepcopy(sk_n)
                        fill_in(args, sk_copy, n, logits_n, bb_emb, rxn_templates, bblocks, top_bb=k, bblock_inds=bblock_inds)
                        if next_node is None:
                            sks.append(sk_copy)
                        else:
                            sks.append((sk_copy, deepcopy(next_node)))
                elif top_k_rxn > 1 and first_rxn:
                    for k in range(1, 1+top_k_rxn):
                        sk_copy = deepcopy(sk_n)
                        fill_in(args, sk_copy, n, logits_n, bb_emb, rxn_templates, bblocks, top_rxn=k, bblock_inds=bblock_inds)
                        if next_node is None:
                            sks.append(sk_copy)
                        else:
                            sks.append((sk_copy, deepcopy(next_node)))
                else:
                    fill_in(args, sk_n, n, logits_n, bb_emb, rxn_templates, bblocks, top_bb=1, bblock_inds=bblock_inds)
                    if next_node is None:
                        sks.append(sk_n)
                    else:
                        sks.append((sk_n, next_node))
                    if skviz is not None:
                        skviz_n = skviz(sk_n, skviz_version)
                        mermaid_txt = skviz_n.write(node_mask=sk_n.mask)
                        mask_str = ''.join(map(str,sk_n.mask))
                        outfile = skviz_n.path / f"skeleton_{sk_n.uuid}_{sk_n.index}_{mask_str}.md"
                        SynTreeWriter(prefixer=SkeletonPrefixWriter()).write(mermaid_txt).to_file(outfile)
                        if args.attn_weights:
                            mask = edge_input[1] == n
                            if sk.rxns[n]:
                                attns = torch.stack([rxn_attns[layer][mask] for layer in range(len(rxn_attns))], dim=0).mean(axis=0)
                            else:
                                attns = torch.stack([bb_attns[layer][mask] for layer in range(len(bb_attns))], dim=0).mean(axis=0)
                            attns = attns.mean(axis=-1)
                            fpath = os.path.join(outfile.parent, f"{outfile.stem}.png")
                            sk.visualize(fpath, attn=(edge_input[:, mask], attns))
                        print(f"Generated markdown file.", os.path.join(os.getcwd(), outfile))
        else:
            if args.mermaid:
                sk_copy = deepcopy(sk)
                sk_copy.reconstruct(rxns, keep_main=True) # later we will reconstruct again
                good = bool(sk_copy.tree.nodes[sk_copy.tree_root]['smiles'])
                skviz_n = skviz(sk_copy, skviz_version)
                mermaid_txt = skviz_n.write(node_mask=sk_copy.mask)
                mask_str = ''.join(map(str,sk_copy.mask))
                outfile = skviz_n.path / f"skeleton_{sk_copy.uuid}_{sk_copy.index}_done_{good}.md"
                SynTreeWriter(prefixer=SkeletonPrefixWriter()).write(mermaid_txt).to_file(outfile)
            final_sks.append(sk)
    # print(len(final_sks), "beams")
    return final_sks


def test_correct(sk, sk_true, rxns, method='preorder', forcing=False):
    if method == 'preorder':
        if forcing:
            for n in sk.tree:
                attrs = [attr for attr in list(sk.tree.nodes[n]) if '_forcing' in attr]
                for attr in attrs:
                    # we re-store the attributes containing predictions into
                    # original attributes
                    sk.tree.nodes[n][attr[:-len('_forcing')]] = sk.tree.nodes[n][attr]
        total_incorrect = {}
        preorder = list(nx.dfs_preorder_nodes(sk.tree, source=sk.tree_root))
        correct = True
        seq_correct = []
        for i in preorder:
            if sk.rxns[i]:
                if sk.tree.nodes[i]['rxn_id'] != sk_true.tree.nodes[i]['rxn_id']:
                    correct = False
                    total_incorrect[i] = 1
                seq_correct.append(i not in total_incorrect)
            elif sk.leaves[i]:
                if sk.tree.nodes[i]['smiles'] != sk_true.tree.nodes[i]['smiles']:
                    correct = False
                    total_incorrect[i] = 1
                seq_correct.append(i not in total_incorrect)
        if forcing:
            return seq_correct
        else:
            return correct, total_incorrect
    elif method == 'postorder':
        # compute intermediates and target

        sk.reconstruct(rxns)
        smis = sk_true.tree.nodes[sk_true.tree_root]['smiles'].split(DELIM)
        smis = [Chem.CanonSmiles(smi) for smi in smis]
        correct = smi2 in smis
    else:
        assert method == 'reconstruct'
        sk.reconstruct(rxns)
        smiles = []
        for n in sk.tree:
            if 'smiles' in sk.tree.nodes[n]:
                if sk.tree.nodes[n]['smiles']:
                    smiles += sk.tree.nodes[n]['smiles'].split(DELIM)
        smi2 = Chem.CanonSmiles(sk_true.tree.nodes[sk_true.tree_root]['smiles'])
        sims = tanimoto_similarity(mol_fp(smi2, 2, 4096), smiles)
        correct = max(sims)
    return correct


def update(dic_total, dic):
    for k in dic:
        if k not in dic_total:
            dic_total[k] = 0
        dic_total[k] += dic[k]


def load_data(args, logger=None):
    # ... reaction templates
    rxns = ReactionSet().load(args.rxns_collection_file).rxns
    if logger is not None:
        logger.info(f"Successfully read {args.rxns_collection_file}.")
    rxn_templates = ReactionTemplateFileHandler().load(args.rxn_templates_file)

    # # ... building blocks
    bblocks = BuildingBlockFileHandler().load(args.building_blocks_file)
    if args.top_bbs_file:
        bblock_inds = [bblocks.index(l.rstrip('\n')) for l in open(args.top_bbs_file).readlines()]
        globals()['bblock_inds'] = bblock_inds
    # # A dict is used as lookup table for 2nd reactant during inference:
    # bblocks_dict = {block: i for i, block in enumerate(bblocks)}
    # logger.info(f"Successfully read {args.building_blocks_file}.")

    # # ... building block embedding
    # bblocks_molembedder = (
    #     MolEmbedder().load_precomputed(args.embeddings_knn_file).init_balltree(cosine_distance)
    # )
    # bb_emb = bblocks_molembedder.get_embeddings()
    # bb_emb = torch.as_tensor(bb_emb, dtype=torch.float32)
    bb_emb = torch.FloatTensor(np.load(args.embeddings_knn_file))
    bb_emb_large = torch.FloatTensor(np.load(args.embeddings_knn_file_large))
    if logger is not None:
        logger.info(f"Successfully read {args.embeddings_knn_file}.")
        logger.info(f"Successfully read {args.embeddings_knn_file_large}.")
        logger.info("...loading data completed.")
    # remember indices of bblocks
    bb_index_lookup = dict(zip(bblocks, range(len(bblocks))))
    for i, r in tqdm(enumerate(rxns), desc="Loading reaction data"):
        bblock_mask = []
        for j in range(len(r.available_reactants)):
            mask = [False for _ in bblocks]
            for k in range(len(r.available_reactants[j])):
                bb_index = bb_index_lookup[r.available_reactants[j][k]]
                mask[bb_index] = True
            bblock_mask.append(np.argwhere(mask).flatten())
        setattr(r, 'bblock_mask', bblock_mask)
    globals()['rxns'] = rxns
    globals()['rxn_templates'] = rxn_templates
    globals()['bblocks'] = bblocks
    globals()['bb_emb'] = bb_emb
    globals()['bb_emb_large'] = bb_emb_large
    globals()['args'] = args



def get_skeleton_inds_within_depth(max_num_rxns):
    inds = []
    for d in range(1, max_num_rxns+1):
        for ind, _, _ in globals()['skeleton_index_lookup_by_num_rxns'][d].values():
            inds.append(ind)
    return inds



def predict_skeleton(smiles, max_num_rxns=-1, top_k=[1], fp=None):
    assert 'recognizer' in globals()
    model = globals()['recognizer']
    model.eval()
    encoder = globals()['encoder']
    def argmax(x, ks=[1]):
        if ks == [1]:
            return x.argmax(axis=-1).item()
        else:
            sorted_args = x.argsort(axis=-1)
            return [sorted_args[-k].item() for k in ks]
    if fp is None:
        fp = encoder.encode(smiles)
    elif fp.ndim == 1:
        fp = fp[None, :]
    probs = model(torch.from_numpy(fp.astype(np.float32)))
    if max_num_rxns == -1:
        ind = argmax(probs, k=top_k)
        if top_k == [1]:
            return globals()['skeleton_classes'][ind]
        else:
            return [globals()['skeleton_classes'][ind_] for ind_ in ind]
    else:
        inds = []
        inds = get_skeleton_inds_within_depth(max_num_rxns)
        sorted_inds = sorted(inds)
        inds = [globals()['skeleton_classes'].index(ind) for ind in sorted_inds]
        assert probs.shape[0] == 1
        ind = argmax(probs[0, inds], ks=top_k)
        if top_k == [1]:
            ind = inds[ind]
            return globals()['skeleton_classes'][ind]
        else:
            classes = []
            for ind_ in ind:
                ind_ = inds[ind_]
                classes.append(globals()['skeleton_classes'][ind_])
        return classes

# For reconstruct without true skeleton
def reconstruct(sk, smi, return_bt=False):
    if sk.tree_edges.size == 0:  # stump case
        bb_ind = nn_search_list(torch.tensor(smi), bb_emb_large, top_k=1).item()
        smiles = [bblocks[bb_ind]]
        nodes = [0]
    else:
        rxns = globals()['rxns']
        sk.reconstruct(rxns)
        smiles = []
        nodes = []
        for n in sk.tree:
            if 'smiles' in sk.tree.nodes[n]:
                if sk.tree.nodes[n]['smiles']:
                    smile_list = sk.tree.nodes[n]['smiles'].split(DELIM)
                    smiles += smile_list
                    nodes += [n for _ in smile_list]

    if isinstance(smi, np.ndarray):
        sims = tanimoto_similarity(smi, smiles)
    else:
        smi2 = Chem.CanonSmiles(smi)
        sims = tanimoto_similarity(mol_fp(smi2, 2, 4096), smiles)
    correct = max(sims)
    best_ind = np.argmax(sims)
    best_smi = smiles[best_ind]
<<<<<<< HEAD
    if return_bt:        
        best_n = nodes[best_ind]
        if sk.leaves[best_n]:
            best_bt = ...
=======
    best_n = nodes[best_ind]

    if return_bt:
        if sk.leaves[best_n]:
            best_bt = nx.DiGraph()
            best_bt.add_node(random_name())
>>>>>>> 339dfdcc
        else:
            best_sk = sk.subtree(best_n)
            best_bt = skeleton_to_binary_tree(best_sk)
        return correct, best_smi, best_bt
    else:
        return correct, best_smi



# For surrogate within GA
def surrogate(sk, fp, oracle):
    sks = decode(sk, fp)
    ans = 0.
    ans_smi = ''
    if sks is None:
        return 0., ''
    for sk in sks:
        sk.reconstruct(rxns)
        sk.visualize(f'{HOME_DIR}/test.png')
        smi = sk.tree.nodes[sk.tree_root]['smiles']
        for smi in smi.split(DELIM):
            score = oracle(smi)
            if score > ans:
                ans = score
                ans_smi = smi
    return ans, ans_smi<|MERGE_RESOLUTION|>--- conflicted
+++ resolved
@@ -1070,19 +1070,12 @@
     correct = max(sims)
     best_ind = np.argmax(sims)
     best_smi = smiles[best_ind]
-<<<<<<< HEAD
-    if return_bt:        
-        best_n = nodes[best_ind]
-        if sk.leaves[best_n]:
-            best_bt = ...
-=======
     best_n = nodes[best_ind]
 
     if return_bt:
         if sk.leaves[best_n]:
             best_bt = nx.DiGraph()
             best_bt.add_node(random_name())
->>>>>>> 339dfdcc
         else:
             best_sk = sk.subtree(best_n)
             best_bt = skeleton_to_binary_tree(best_sk)
