from synnet.data_generation.preprocessing import BuildingBlockFileHandler, ReactionTemplateFileHandler
from synnet.visualize.drawers import MolDrawer, RxnDrawer
from synnet.visualize.writers import SynTreeWriter, SkeletonPrefixWriter
from synnet.visualize.visualizer import SkeletonVisualizer
from synnet.encoding.distances import cosine_distance
from synnet.models.common import load_gnn_from_ckpt, find_best_model_ckpt, load_mlp_from_ckpt
from synnet.models.gnn import PtrDataset
from synnet.models.mlp import nn_search_list
from synnet.data_generation.syntrees import (
    IdentityIntEncoder,
    MorganFingerprintEncoder,
    SynTreeFeaturizer,
)
import multiprocessing as mp
from synnet.MolEmbedder import MolEmbedder
from synnet.utils.predict_utils import mol_fp, tanimoto_similarity
from synnet.utils.analysis_utils import serialize_string
from synnet.policy import RxnPolicy
import rdkit.Chem as Chem
from synnet.config import DATA_PREPROCESS_DIR, DATA_RESULT_DIR, MAX_PROCESSES, MAX_DEPTH, NUM_POSS, DELIM
from synnet.utils.data_utils import ReactionSet, SyntheticTreeSet, Skeleton, SkeletonSet, Program
from zss import simple_distance
from pathlib import Path
import numpy as np
import networkx as nx
from typing import Tuple
from torch_geometric.data import Data
import torch
import os
import yaml
import json
import gzip
from copy import deepcopy
import fcntl
import random
import uuid
from tqdm import tqdm
import contextlib
from tdc import Oracle
import matplotlib.pyplot as plt
HOME_DIR = os.getenv('HOME')

def lock(f):
    try:
        fcntl.flock(f, fcntl.LOCK_EX | fcntl.LOCK_NB)
    except IOError:
        return False
    return True


@contextlib.contextmanager
def torch_single_threaded():
    old_num_threads = torch.get_num_threads()
    torch.set_num_threads(1)
    try:
        yield None
    finally:
        torch.set_num_threads(old_num_threads)


def get_metrics(targets, all_sks):
    assert len(targets) == len(all_sks)
    total_incorrect = {}
    if args.forcing_eval:
        correct_summary = {}
    else:
        total_correct = {}

    for (sk_true, smi), sks in zip(targets, all_sks):
        tree_id = str(np.array(sks[0].tree.edges))
        if tree_id not in total_incorrect:
            total_incorrect[tree_id] = {}
        if not args.forcing_eval and tree_id not in total_correct:
            total_correct[tree_id] = {'correct': 0, 'total': 0, 'all': []}
        if args.forcing_eval and tree_id not in correct_summary:
            correct_summary[tree_id] = {'sum_pool_correct': 0, 'total_pool': 0}
        if args.forcing_eval:
            best_correct_steps = []
            for sk in sks:
                correct_steps = test_correct(sk, sk_true, rxns, method='preorder', forcing=True)
                if sum(correct_steps) >= sum(best_correct_steps):
                    best_correct_steps = correct_steps
            correct_summary[tree_id]['sum_pool_correct'] += sum(best_correct_steps)
            correct_summary[tree_id]['total_pool'] += len(best_correct_steps)
            correct_summary[tree_id]['step_by_step'] = correct_summary[tree_id]['sum_pool_correct']/correct_summary[tree_id]['total_pool']
            summary = {k: v['step_by_step'] for (k, v) in correct_summary.items()}
            print(f"step-by-step: {summary}")
        else:
            correct = False
            for sk in sks:
                match = test_correct(sk, sk_true, rxns, method=args.test_correct_method)
                if args.test_correct_method == 'postorder':
                    correct = match
                elif args.test_correct_method == 'preorder':
                    correct, incorrect = match
                    if not correct:
                        update(total_incorrect[tree_id], incorrect)
                else:
                    assert args.test_correct_method == 'reconstruct'
                    correct = max(correct, match)
                if correct == 1:
                    break
            total_correct[tree_id]['correct'] += correct
            total_correct[tree_id]['total'] += 1
            total_correct[tree_id]['all'] += [correct]
            # print(f"tree: {sk.tree.edges} total_incorrect: {total_incorrect}")
            summary = {k: v['correct']/v['total'] for (k, v) in total_correct.items()}
            if args.test_correct_method == 'preorder':
                print(f"total summary: {summary}, total incorrect: {total_incorrect}")
            else:
                print(f"total summary: {summary}")
    if args.forcing_eval:
        return correct_summary
    else:
        return total_correct, total_incorrect



def decode(sk, smi):
    sk.clear_tree(forcing=args.forcing_eval)
    sk.modify_tree(sk.tree_root, smiles=smi)
    if args.mermaid:
        skviz = lambda sk, *pargs: SkeletonVisualizer(sk, args.out_dir, *pargs).with_drawings(mol_drawer=MolDrawer, rxn_drawer=RxnDrawer)
    else:
        skviz = None
    if 'bblock_inds' in globals():
        bblock_inds = globals()['bblock_inds']
    else:
        bblock_inds = None
    # print(f"begin decoding {smi}")
    if 'rxn_models' in globals():
        rxn_gnn = rxn_models[sk.index]
    else:
        rxn_gnn = globals()['rxn_gnn']

    if 'bb_models' in globals():
        bb_gnn = bb_models[sk.index]
    else:
        bb_gnn = globals()['bb_gnn']

    sks = wrapper_decoder(args, sk, rxn_gnn, bb_gnn, bb_emb, rxn_templates, bblocks, skviz=skviz, bblock_inds=bblock_inds)

    # ans = serialize_string(sk.tree, sk.tree_root)
    return sks


def get_dist(i, j):
    trees = globals()['trees']
    _, tree_1, _ = globals()['skeleton_index_lookup'][trees[i]]
    _, tree_2, _ = globals()['skeleton_index_lookup'][trees[j]]
    d1 = simple_distance(tree_1, tree_2)
    d2 = simple_distance(tree_2, tree_1)
    return d1, d2



def build_mc(max_num_rxns=-1): # build a markov chain
    tree_lookup = globals()['skeleton_index_lookup']
    inds = get_skeleton_inds_within_depth(max_num_rxns)
    all_trees = list(tree_lookup)
    trees = [all_trees[ind] for ind in inds]
    globals()['trees'] = trees
    dists = np.zeros((len(trees), len(trees)))
    args = [(i, j) for i in range(dists.shape[0]) for j in range(i+1, dists.shape[0])]
    with mp.Pool(50) as p:
        d2s = p.starmap(get_dist, args)
    for (i,j), (d1, d2) in zip(args, d2s):
        dists[i][j] = d1
        dists[j][i] = d2
        dists[i][i] = float("inf")
    adj = np.exp(-dists)
    # adj = (dists == dists.min(axis=-1, keepdims=True)) # whether smallest possible change
    adj = adj / adj.sum(axis=-1, keepdims=True)
    import matplotlib.pyplot as plt
    fig, ax = plt.subplots(figsize=(8, 6))
    cax = ax.imshow(adj, cmap='hot', interpolation='nearest')
<<<<<<< HEAD
    fig.colorbar(cax)
    ax.set_title('Heatmap Example')
    fig.savefig(os.path.join(os.getenv('HOME'),'heatmap.png'))  # Save to file    
=======
    cbar = fig.colorbar(cax, ax=ax, label=f'exp(-dist)')
    ax.set_title('Proposal Distribution over T_4 x T_4')
    ax.set_xlabel('Tree Skeleton x')
    ax.set_ylabel('Tree Skeleton y')
    fig.savefig('/home/msun415/heatmap.png',bbox_inches='tight')  # Save to file
    breakpoint()
>>>>>>> 35b1a3b6
    return adj


def fetch_oracle(objective):
    if objective == "qed":
        # define the oracle function from the TDC
        return Oracle(name="QED")
    elif objective == "logp":
        # define the oracle function from the TDC
        return Oracle(name="LogP")
    elif objective == "jnk":
        # return oracle function from the TDC
        return Oracle(name="JNK3")
    elif objective == "gsk":
        # return oracle function from the TDC
        return Oracle(name="GSK3B")
    elif objective == "drd2":
        # return oracle function from the TDC
        return Oracle(name="DRD2")
    elif objective == "7l11":
        return dock_7l11
    elif objective == "drd3":
        return dock_drd3
    else:
        raise ValueError("Objective function not implemented")




<<<<<<< HEAD
def mcmc(sk, smi, objective='sim', max_num_rxns=-1, beta=1., T=10, uniq=-1):
    def beta_anneal(t):
        if len(beta) == 1:
            return beta[0]
        # linear
        return (T-t)/T*beta[0]+(t/T)*beta[1]

=======
def mcmc(sk, smi, objective='sim', max_num_rxns=-1, beta=1., T=10):
>>>>>>> 35b1a3b6
    inds = get_skeleton_inds_within_depth(max_num_rxns)
    adj = globals()['mc_adj']
    breakpoint()
    if objective == 'sim':
        rec = [reconstruct(sk, smi) for sk in decode(sk, smi)]
        ind = np.argmax([r[0] for r in rec])
        res = [(rec[ind][0], rec[ind][1], sk.index)]
        for iter in range(1, T+1):
            index = inds.index(sk.index)
            nei = np.random.choice(np.arange(adj.shape[1]), p=adj[index])
            tree_key_nei = globals()['skeleton_keys'][inds[nei]]
            j_xy = adj[index, nei]
            j_yx = adj[nei, index]
            sk_y = globals()['skeleton_index_lookup'][tree_key_nei][2]
            sks_x = decode(sk, smi)
            sks_y = decode(sk_y, smi)
            x_rec = [reconstruct(sk, smi) for sk in sks_x]
            y_rec = [reconstruct(sk, smi) for sk in sks_y]
            ind_x = np.argmax([x[0] for x in x_rec])
            ind_y = np.argmax([y[0] for y in y_rec])
            x_smi = x_rec[ind_x][1]
            y_smi = y_rec[ind_y][1]
            sim_x = x_rec[ind_x][0]
            sim_y = y_rec[ind_y][0]
            pi_x = np.exp(-beta_anneal(iter)*(1-sim_x))
            pi_y = np.exp(-beta_anneal(iter)*(1-sim_y))
            a_xy = min(1, pi_y*j_yx/(pi_x*j_xy))
            if random.random() < a_xy: # accept
                sk = sk_y
                res.append((sim_y, y_smi, sk_y.index))
            else:
                res.append((sim_x, x_smi, sk.index))
        return res
    else:
        uid = uuid.uuid4()
        if objective == 'analog':
            oracle = lambda smiles: max(tanimoto_similarity(mol_fp(smi, 2, 4096), [smiles]))
        else:
            oracle = fetch_oracle(objective)
        fp = mol_fp(smi, 2, 2048)
        sks = decode(sk, fp)
        rec = [reconstruct(sk, fp) for sk in sks]
        ind = np.argmax([r[0] for r in rec])
        x_smi = rec[ind][1]
        score_x = oracle(x_smi)
        res = [(score_x, x_smi, sk.index, 1, 1)]
<<<<<<< HEAD
        pi_x = np.exp(beta_anneal(0)*score_x)        
=======
        pi_x = np.exp(beta*score_x)
>>>>>>> 35b1a3b6
        oracle_lookup = {x_smi: score_x}
        key = (''.join(list(map(str, fp))), sk.index)
        reconstruct_lookup = {key: sks}
        iter = 1
        uniq_analogs = {}
        while True:
            if uniq == -1 and iter == T+1:
                break
            if uniq != -1 and len(uniq_analogs) == uniq+1:
                break
            if iter % 2 == 1: # transition skeleton, like above
                index = inds.index(sk.index)
                nei = np.random.choice(np.arange(adj.shape[1]), p=adj[index])
                tree_key_nei = globals()['skeleton_keys'][inds[nei]]
                j_xy = adj[index, nei]
                j_yx = adj[nei, index]
                sk_y = globals()['skeleton_index_lookup'][tree_key_nei][2]
                sks_y = decode(sk_y, fp)
                key = (''.join(list(map(str, fp))), sk_y.index)
                if key in reconstruct_lookup:
                    sks_y = reconstruct_lookup[key]
                else:
                    sks_y = decode(sk_y, fp)
                    reconstruct_lookup[key] = sks_y
                y_rec = [reconstruct(sk, fp) for sk in sks_y]
                ind_y = np.argmax([y[0] for y in y_rec])
                y_smi = y_rec[ind_y][1]
                if y_smi in oracle_lookup:
                    score_y = oracle_lookup[y_smi]
                else:
                    score_y = oracle(y_smi)
                    oracle_lookup[y_smi] = score_y
                pi_y = np.exp(beta_anneal(iter)*score_y)
                a_xy = min(1, pi_y*j_yx/(pi_x*j_xy))
                if random.random() < a_xy: # accept
                    sk = sk_y
                    fp = mol_fp(y_smi, 2, 2048)
                    pi_x = pi_y
                    res.append((score_y, y_smi, sk_y.index, len(reconstruct_lookup), len(oracle_lookup)))
                else:
                    res.append((score_x, x_smi, sk.index, len(reconstruct_lookup), len(oracle_lookup)))
            else:
                fp_y = deepcopy(fp)
                bit = np.random.choice(np.arange(len(fp_y)))
                fp_y[bit] = int(~fp_y[bit]) # assume equal prob
                sks_y = decode(sk, fp_y)
                key = (''.join(list(map(str, fp_y))), sk.index)
                if key in reconstruct_lookup:
                    sks_y = reconstruct_lookup[key]
                else:
                    sks_y = decode(sk, fp_y)
                    reconstruct_lookup[key] = sks_y
                y_rec = [reconstruct(sk, fp_y) for sk in sks_y]
                ind_y = np.argmax([y[0] for y in y_rec])
                y_smi = y_rec[ind_y][1]
                score_y = oracle(y_smi)
                if y_smi in oracle_lookup:
                    score_y = oracle_lookup[y_smi]
                else:
                    score_y = oracle(y_smi)
<<<<<<< HEAD
                    oracle_lookup[y_smi] = score_y                
                pi_y = np.exp(beta_anneal(iter)*score_y)
                a_xy = min(1, pi_y/pi_x)
=======
                    oracle_lookup[y_smi] = score_y
                pi_y = np.exp(beta*score_y)
                a_xy = min(1, pi_y*j_yx/(pi_x*j_xy))
>>>>>>> 35b1a3b6
                if random.random() < a_xy: # accept
                    sk = sk_y
                    fp = fp_y
                    pi_x = pi_y
                    x_smi = y_smi
                    res.append((score_y, y_smi, sk_y.index, len(reconstruct_lookup), len(oracle_lookup)))
                else:
<<<<<<< HEAD
                    res.append((score_x, x_smi, sk.index, len(reconstruct_lookup), len(oracle_lookup)))                
            uniq_analogs[res[-1][1]] = 1
=======
                    res.append((score_x, x_smi, sk.index, len(reconstruct_lookup), len(oracle_lookup)))
>>>>>>> 35b1a3b6
            fig = plt.Figure()
            ax = fig.add_subplot(1,1,1)
            ax.plot(range(len(res)), [r[0] for r in res])
            ax.set_title(f"{objective}: {len(reconstruct_lookup)}, {len(oracle_lookup)} calls, {len(uniq_analogs)} unique")
            fig.savefig(os.path.join(f'{HOME_DIR}/SynTreeNet/results/chembl/mcmc/', f'{uid}.png'))
            iter += 1
        return res






def format_metrics(metrics, cum=False):
    res = ""
    for k, v in metrics.items():
        res += k + '\n'
        res += json.dumps(v) + '\n'
        res += '\n'

    if cum:
        cum = []
        for k in metrics:
            cum += metrics[k]['all']
        score = np.mean(cum)
        num = len(cum)
        res += f"Total: {score}/{num}\n"
    return res


def load_from_dir(dir, constraint):
    models = {}
    for version in os.listdir(dir):
        hparams_filepath = os.path.join(dir, version, 'hparams.yaml')
        hparams_file = yaml.safe_load(open(hparams_filepath))
        match = True
        for k in constraint:
            if str(constraint[k]) != str(hparams_file[k]):
                match = False
        if match:
            fpaths = list(Path(os.path.join(dir, version)).glob("*.ckpt"))
            if len(fpaths) != 1:
                print(f"{version} has {len(fpaths)} ckpts")
                continue
            models[int(hparams_file['datasets'])] = load_gnn_from_ckpt(fpaths[0])
    return models



def test_skeletons(args, skeleton_set, max_rxns=0):
    if max_rxns == 0:
        if args.ckpt_dir:
            SKELETON_INDEX = []
            for ind in range(len(skeleton_set.sks)):
                sk = skeleton_set.sks[ind]
                if 'rxn_models' in globals() and 'bb_models' in globals():
                    if ind in globals()['rxn_models'] and ind in globals()['bb_models']:
                        SKELETON_INDEX.append(ind)
                else:
                    SKELETON_INDEX.append(ind)
        else:
            dirname = os.path.dirname(args.ckpt_rxn)
            config_file = os.path.join(dirname, 'hparams.yaml')
            config = yaml.safe_load(open(config_file))
            SKELETON_INDEX = list(map(int, config['datasets'].split(',')))
    elif max_rxns == -1:
        SKELETON_INDEX = list(range(len(skeleton_set.skeletons)))
    else:
        SKELETON_INDEX = []
        for index, sk in enumerate(skeleton_set.skeletons):
            sk = Skeleton(sk, index)
            if sk.rxns.sum() <= max_rxns:
                SKELETON_INDEX.append(index)

    globals()['skeleton_index_lookup'] = {}
    globals()['skeleton_index_lookup_by_num_rxns'] = {}
    globals()['skeleton_keys'] = {}
    globals()['skeleton_list'] = list(skeleton_set.skeletons)

    sks = globals()['skeleton_list']
    for index in SKELETON_INDEX:
        sk = Skeleton(sks[index], index)
        num_rxns = sk.rxns.sum()
        tree_key = serialize_string(sk.tree, sk.tree_root)
        globals()['skeleton_index_lookup'][tree_key] = (index, sk.zss_tree, sk)
        globals()['skeleton_keys'][index] = tree_key
        if num_rxns not in globals()['skeleton_index_lookup_by_num_rxns']:
            globals()['skeleton_index_lookup_by_num_rxns'][num_rxns] = {}
        globals()['skeleton_index_lookup_by_num_rxns'][num_rxns][tree_key] = (index, sk.zss_tree, sk)

    if hasattr(args, 'strategy') and args.strategy == 'topological':
        globals()['all_topological_sorts'] = {}
        for index in SKELETON_INDEX:
            sk = Skeleton(sks[index], index)
            if sk.rxns.sum() > args.max_num_rxns: # ignore, won't use to decode
                continue
            edges = np.array(sk.tree.edges).T
            graph = PtrDataset.get_graph(edges)
            PtrDataset.rewire(graph, PtrDataset.get_root(graph))
            edges = np.array(graph.edges).T
            graph = PtrDataset.get_graph(edges)
            top_sorts = list(nx.all_topological_sorts(graph))
            # print(len(list(top_sorts)))
            # top_sorts = nx.all_topological_sorts(sk.tree)
            top_sort_set = set()
            for top_sort in top_sorts:
                top_sort = [n for n in top_sort if sk.rxns[n] or sk.leaves[n]]
                top_sort_set.add(tuple(top_sort))
            assert len(top_sort_set) == len(top_sorts)
            tree_key = serialize_string(sk.tree, sk.tree_root)
            globals()['all_topological_sorts'][tree_key] = list(top_sort_set)
    # globals()['mc_adj'] = build_mc(args.max_num_rxns)

    return SKELETON_INDEX


def lookup_skeleton_key(zss_tree, tree_key):
    if tree_key in globals()['skeleton_index_lookup']:
        return globals()['skeleton_index_lookup'][tree_key][0]
    else: # return skeleton with nearest tree edit distance
        min_dist = float("inf")
        index = -1
        for index, cand_zss_tree, _ in globals()['skeleton_index_lookup'].values():
            dist = simple_distance(zss_tree, cand_zss_tree)
            if dist < min_dist:
                ans = index
        return ans


def lookup_skeleton_by_index(index):
    sks = globals()['skeleton_list']
    return Skeleton(sks[index], index)


def set_models(args, logger=None):
    if logger is not None:
        logger.info("Start loading models from checkpoints...")
    if args.ckpt_dir and os.path.isdir(args.ckpt_dir):
        constraint = {'valid_loss': 'accuracy_loss'}
        rxn_models = load_from_dir(args.ckpt_dir, constraint)
        globals()['rxn_models'] = rxn_models
        constraint = {'valid_loss': 'nn_accuracy_loss'}
        bb_models = load_from_dir(args.ckpt_dir, constraint)
        globals()['bb_models'] = bb_models
    else:
        if not os.path.isfile(args.ckpt_rxn):
            best_ckpt = find_best_model_ckpt(args.ckpt_rxn, key="val_accuracy_loss")
            setattr(args, "ckpt_rxn", best_ckpt)
        rxn_gnn = load_gnn_from_ckpt(Path(args.ckpt_rxn))
        globals()['rxn_gnn'] = rxn_gnn
        if not os.path.isfile(args.ckpt_bb):
            best_ckpt = find_best_model_ckpt(args.ckpt_bb, key="val_nn_accuracy_loss")
            setattr(args, "ckpt_bb", best_ckpt)
        bb_gnn = load_gnn_from_ckpt(Path(args.ckpt_bb))
        globals()['bb_gnn'] = bb_gnn
    if hasattr(args, 'ckpt_recognizer') and args.ckpt_recognizer:
        if os.path.isfile(args.ckpt_recognizer):
            recognizer = load_mlp_from_ckpt(args.ckpt_recognizer)
            config_path = os.path.join(Path(args.ckpt_recognizer).parent, 'config.json')
        else:
            recognizer_ckpt = find_best_model_ckpt(args.ckpt_recognizer)
            recognizer = load_mlp_from_ckpt(recognizer_ckpt)
            config_path = os.path.join(Path(args.ckpt_recognizer), 'config.json')
        globals()['recognizer'] = recognizer
        globals()['encoder'] = MorganFingerprintEncoder(2, 2048)

        config = json.load(open(config_path)        )
        globals()['skeleton_classes'] = config['datasets']
    if logger is not None:
        logger.info("...loading models completed.")




def get_anc(cur, rxn_graph):
    lca = cur
    while rxn_graph.nodes[lca]['depth'] != MAX_DEPTH:
        ancs = list(rxn_graph.predecessors(lca))
        if ancs:
            lca = ancs[0]
        else:
            break
    return lca


def filter_imposs(args, rxn_graph, sk, cur, n):
    max_depth = max([rxn_graph.nodes[n]['depth'] for n in rxn_graph])
    paths = []
    mask_imposs = [False for _ in range(NUM_POSS)]
    # use sk to filter out reaction type
    bi_mol = len(list(sk.tree.successors(n))) == 2
    for i in range(NUM_POSS):
        if bi_mol != (rxns[i].num_reactant == 2):
            mask_imposs[i] = True
    if 'rxn' not in args.filter_only:
        return mask_imposs, None
    else:
        assert args.hash_dir
    rxn_imposs = deepcopy(mask_imposs)
    attr_name = 'rxn_id_forcing' if args.forcing_eval else 'rxn_id'
    # if max_depth < MAX_DEPTH or rxn_graph.nodes[cur]['depth'] == MAX_DEPTH:
    #     # try every reaction, and use existence of hash to filter possibilites
    #     term = rxn_graph.nodes[cur][attr_name]
    #     for rxn_id in range(NUM_POSS):
    #         rxn_graph.nodes[cur][attr_name] = rxn_id
    #         p = Program(rxn_graph)
    #         path = os.path.join(args.hash_dir, p.get_path())
    #         mask_imposs[rxn_id] = mask_imposs[rxn_id] or not os.path.exists(path)
    #         if os.path.exists(path):
    #             paths.append(path)
    #         else:
    #             paths.append('')
    #     rxn_graph.nodes[cur][attr_name] = term
    # elif rxn_graph.nodes[cur]['depth'] < MAX_DEPTH:
    #     lca = get_anc(cur, rxn_graph)
    #     # use prog_graph to hash, navigate the file system
    #     term = rxn_graph.nodes[cur][attr_name]
    #     for rxn_id in range(NUM_POSS):
    #         rxn_graph.nodes[cur][attr_name] = rxn_id
    #         p = Program(rxn_graph)
    #         if 'path' not in rxn_graph.nodes[lca]:
    #             breakpoint()
    #         if rxn_graph.nodes[lca]['path'][-5:] == '.json': # prev lca exist
    #             path_stem = rxn_graph.nodes[lca]['path'][:-5]
    #             path_stem = Path(path_stem).stem
    #             path = os.path.join(args.hash_dir, path_stem, p.get_path())
    #             mask_imposs[rxn_id] = mask_imposs[rxn_id] or not os.path.exists(path)
    #             if os.path.exists(path):
    #                 paths.append(path)
    #             else:
    #                 paths.append('')
    #         else:
    #             mask_imposs[rxn_id] = True
    #             paths.append('')

    #     rxn_graph.nodes[cur][attr_name] = term
    # if sum(mask_imposs) == NUM_POSS:
    #     mask_imposs = rxn_imposs
    if rxn_graph.nodes[cur]['depth'] == 1:
        base_case = False
        r_preds = list(rxn_graph.predecessors(cur))
        if len(r_preds) == 0:
            base_case = True
        else:
            r_pred = r_preds[0]
            pred = sk.pred(sk.pred(sk.pred(n)))
            depth = rxn_graph.nodes[r_pred]['depth']
            if depth > 2:
                base_case = True
        if base_case:
            paths = []
            for i in range(91):
                g = nx.DiGraph()
                g.add_node(0, rxn_id=i, depth=1)
                path = Program(g).get_path()
                path = os.path.join(args.hash_dir, path)
                if os.path.exists(path):
                    paths.append(path)
                    rxn_imposs[i] = False
                else:
                    paths.append('')
                    rxn_imposs[i] = True
            return rxn_imposs, paths
        policy = RxnPolicy(4096+2*91, 2, 2*91, sk.subtree(pred), args.hash_dir, rxns)
        obs = np.zeros((4096+2*91,))
        rxn_id = rxn_graph.nodes[r_pred]['rxn_id']
        obs[-91+rxn_id] = 1
        mask, paths = policy.action_mask(obs, return_paths=True)
        mask_imposs = ~mask[:91]
    elif rxn_graph.nodes[cur]['depth'] == 2:
        pred = sk.pred(n)
        policy = RxnPolicy(4096+2*91, 2, 2*91, sk.subtree(pred), args.hash_dir, rxns)
        obs = np.zeros((4096+2*91,))
        mask, paths = policy.action_mask(obs, return_paths=True)
        mask_imposs = ~mask[91:]
    else:
        mask_imposs = rxn_imposs
        paths = []
    return mask_imposs, paths


def fill_in(args, sk, n, logits_n, bb_emb, rxn_templates, bbs, top_bb=1, top_rxn=1, bblock_inds=None):
    """
    if rxn
        detect if n is within MAX_DEPTH of root
        if not fill in as usual
        if yes, find LCA (MAX_DEPTH from root), then use the subtree to constrain possibilities
    else
        find LCA (MAX_DEPTH from n), then use it to constrain possibilities
    """
    rxn_graph, node_map, _ = sk.rxn_graph()
    if sk.rxns[n]:
        cur = node_map[n]
        mask_imposs, paths = filter_imposs(args, rxn_graph, sk, cur, n)
        # assert sum(mask_imposs) < NUM_POSS # TODO: handle failure
        logits_n[-NUM_POSS:][mask_imposs] = float("-inf")
        rxn_id = logits_n[-NUM_POSS:].argsort(axis=-1)[-top_rxn].item()
        # Sanity check for forcing eval
        sk.modify_tree(n, rxn_id=rxn_id, suffix='_forcing' if args.forcing_eval else '')
        sk.tree.nodes[n]['smirks'] = rxn_templates[rxn_id]
        rxn_graph.nodes[cur]['rxn_id'] = rxn_id
        # mask the intermediates so they're not considered on frontier
        for succ in sk.tree.successors(n):
            if not sk.leaves[succ]:
                sk.mask = [succ]
        if 'rxn' in args.filter_only:
            if len(paths):
                sk.tree.nodes[n]['path'] = paths[rxn_id]
        # print("path", os.path.join(args.hash_dir, p.get_path()))
    else:
        assert sk.leaves[n]
        emb_bb = logits_n[:-NUM_POSS]
        pred = list(sk.tree.predecessors(n))[0]
        if 'bb' in args.filter_only:
            if rxn_graph.nodes[node_map[pred]]['depth'] > MAX_DEPTH:
                exist = False
            else:
                if 'path' in sk.tree.nodes[pred]:
                    path = sk.tree.nodes[pred]['path']
                    exist = os.path.exists(path)
                else:
                    exist = False
        else:
            exist = False
        failed = False
        if exist:
            e = str(node_map[pred])
            if rxn_graph.nodes[int(e)]['depth'] == 2:
                e = '1'
            else:
                assert rxn_graph.nodes[int(e)]['depth'] == 1
                e = '0'
            data = json.load(open(path))
            succs = list(sk.tree.successors(pred))
            second = sk.tree.nodes[n]['child'] == 'right'
            if e in data['bbs']:
                bbs_child = data['bbs'][e][int(second)]
            else:
                bbs_child = data['bbs'][f"{e}{DELIM}{int(second)}"]
                assert len(bbs_child) == 1
                bbs_child = bbs_child[0]
            if args.forcing_eval:
                if sk.tree.nodes[n]['smiles'] not in bbs_child:
                    bad = False
                    for m in sk.tree:
                        if 'rxn_id' in sk.tree.nodes[m]:
                            if sk.tree.nodes[m]['rxn_id_forcing'] != sk.tree.nodes[m]['rxn_id']:
                                bad = True
                    # if not bad:
                    #     breakpoint()
            indices = [bbs.index(smi) for smi in bbs_child]
            if len(indices) >= top_bb:
                bb_ind = nn_search_list(emb_bb, bb_emb[indices], top_k=top_bb).item()
                smiles = bbs[indices[bb_ind]]
            else:
                failed = True
        if not exist or failed:
            if bblock_inds is not None:
                indices = bblock_inds
            else:
                indices = list(range(bb_emb.shape[0]))
            pred_rxn_id = sk.tree.nodes[pred]['rxn_id']
            if hasattr(rxns[pred_rxn_id], 'bblock_mask'):
                second = sk.tree.nodes[n]['child'] == 'right'
                indices = rxns[pred_rxn_id].bblock_mask[second]
            bb_ind = nn_search_list(emb_bb, bb_emb[indices], top_k=min(top_bb, len(indices))).item()
            smiles = bbs[indices[bb_ind]]
        sk.modify_tree(n, smiles=smiles, suffix='_forcing' if args.forcing_eval else '')



def dist(emb, bb_emb):
    dists = (emb-bb_emb).abs().sum(axis=-1)
    return dists.min()


def pick_node(sk, logits, bb_emb):
    """
    implement strategies here,
    each node returned will add a beam to decoding
    """
    # pick frontier-rxn with highest logit if there is frontier-rxn
    # else pick random bb
    best_conf = float("-inf")
    best_rxn_n = None
    for n in logits:
        if sk.rxns[n]:
            conf = logits[n][-NUM_POSS:].max()
            if conf > best_conf:
                best_conf = conf
                best_rxn_n = n
    if best_rxn_n is not None:
        return [best_rxn_n]
    else:
        dists = [dist(logits[n][:-NUM_POSS], bb_emb) for n in logits]
        n = list(logits)[np.argmin(dists)]
        return [n]
        # return [n for n in logits if not sk.rxns[n]]


@torch.no_grad()
def wrapper_decoder(args, sk, model_rxn, model_bb, bb_emb, rxn_templates, bblocks, bblock_inds=None, skviz=None):
    top_k_bb = args.top_k
    top_k_rxn = args.top_k_rxn
    """Generate a filled-in skeleton given the input which is only filled with the target."""
    model_rxn.eval()
    model_bb.eval()
    # Following how SynNet reports reconstruction accuracy, we decode top-3 reactants,
    # corresponding to the first bb chosen
    # To make the code more general, we implement this with a stack
    if args.strategy == 'topological':
        # sks = []
        # tree_key = serialize_string(sk.tree, sk.tree_root)
        # for top_sort in globals()['all_topological_sorts'][tree_key]:
        #     sks.append((deepcopy(sk), list(top_sort))
        sks = []
        top_sort_set = set()
        for top_sort in nx.all_topological_sorts(sk.tree):
            top_sort = tuple(n for n in top_sort if sk.rxns[n] or sk.leaves[n])
            if top_sort not in top_sort_set:
                top_sort_set.add(top_sort)
                sks.append((deepcopy(sk), list(top_sort)))
        if len(sks) > args.max_topological_orders:
            sks = random.sample(sks, k=args.max_topological_orders)
    elif args.strategy == 'conf':
        sks = [sk]
    else:
        raise NotImplementedError
    if args.mermaid:
        # set ids so don't forget
        for sk in sks:
            if isinstance(sk, tuple):
                sk_n = sk[0]
                sk_n.uuid = uuid.uuid4()
            else:
                sk.uuid = uuid.uuid4()
        skviz_version = skviz(sks[0][0] if isinstance(sks[0], tuple) else sks[0]).version
        assert args.top_k == 1
        assert args.top_k_rxn == 1
    final_sks = []
    while len(sks):
        sk = sks.pop(-1)
        if isinstance(sk, tuple):
            sk, next_node = sk
        else:
            next_node = None
        if ((~sk.mask) & (sk.rxns | sk.leaves)).any():
            """
            while there's reaction nodes or leaf building blocks to fill in
                compute, for each vacant reaction node or vacant building block, the possible
                predict on all of these
                pick the highest confidence one
                fill it in
            """
            # print(f"decode step {sk.mask}")
            # prediction problem
            _, X, _ = sk.get_state(rxn_target_down_bb=True, rxn_target_down=True)
            for i in range(len(X)):
                if i != sk.tree_root and not sk.rxns[i] and not sk.leaves[i]:
                    X[i] = 0

            edges = sk.tree_edges
            tree_edges = np.concatenate((edges, edges[::-1]), axis=-1)
            edge_input = torch.tensor(tree_edges, dtype=torch.int64)
            if model_rxn.layers[0].in_channels != X.shape[1]:
                pe = PtrDataset.positionalencoding1d(32, len(X))
                x_input_rxn = np.concatenate((X, pe), axis=-1)
            else:
                x_input_rxn = X
            if model_bb.layers[0].in_channels != X.shape[1]:
                pe = PtrDataset.positionalencoding1d(32, len(X))
                x_input_bb = np.concatenate((X, pe), axis=-1)
            else:
                x_input_bb = X
            with torch_single_threaded():
                data_rxn = Data(edge_index=edge_input, x=torch.Tensor(x_input_rxn))
                data_bb = Data(edge_index=edge_input, x=torch.Tensor(x_input_bb))
            if skviz is not None and args.attn_weights:
                logits_rxn, rxn_attns = model_rxn(data_rxn, return_attention=True)
                logits_bb, bb_attns= model_bb(data_bb, return_attention=True)
            else:
                logits_rxn = model_rxn(data_rxn)
                logits_bb = model_bb(data_bb)
            logits = {}
            if args.strategy == 'topological':
                frontier_nodes = [next_node[0]]
            else:
                frontier_nodes = [n for n in set(sk.frontier_nodes) if not sk.mask[n]]
            for n in frontier_nodes:
                if sk.rxns[n]:
                    logits[n] = logits_rxn[n]
                else:
                    assert sk.leaves[n]
                    logits[n] = logits_bb[n]
            if args.strategy =='topological':
                poss_n = [next_node.pop(0)]
            else:
                poss_n = pick_node(sk, logits, bb_emb)
            for n in poss_n:
                logits_n = logits[n].clone()
                sk_n = deepcopy(sk)
                first_bb = sk_n.leaves[n] and (sk_n.leaves)[sk_n.mask == 1].sum() == 0
                first_rxn = sk_n.rxns[n] and (sk_n.rxns)[sk_n.mask == 1].sum() == 0
                if top_k_bb > 1 and first_bb: # first bb
                    for k in range(1, 1+top_k_bb):
                        sk_copy = deepcopy(sk_n)
                        fill_in(args, sk_copy, n, logits_n, bb_emb, rxn_templates, bblocks, top_bb=k, bblock_inds=bblock_inds)
                        if next_node is None:
                            sks.append(sk_copy)
                        else:
                            sks.append((sk_copy, deepcopy(next_node)))
                elif top_k_rxn > 1 and first_rxn:
                    for k in range(1, 1+top_k_rxn):
                        sk_copy = deepcopy(sk_n)
                        fill_in(args, sk_copy, n, logits_n, bb_emb, rxn_templates, bblocks, top_rxn=k, bblock_inds=bblock_inds)
                        if next_node is None:
                            sks.append(sk_copy)
                        else:
                            sks.append((sk_copy, deepcopy(next_node)))
                else:
                    fill_in(args, sk_n, n, logits_n, bb_emb, rxn_templates, bblocks, top_bb=1, bblock_inds=bblock_inds)
                    if next_node is None:
                        sks.append(sk_n)
                    else:
                        sks.append((sk_n, next_node))
                    if skviz is not None:
                        skviz_n = skviz(sk_n, skviz_version)
                        mermaid_txt = skviz_n.write(node_mask=sk_n.mask)
                        mask_str = ''.join(map(str,sk_n.mask))
                        outfile = skviz_n.path / f"skeleton_{sk_n.uuid}_{sk_n.index}_{mask_str}.md"
                        SynTreeWriter(prefixer=SkeletonPrefixWriter()).write(mermaid_txt).to_file(outfile)
                        if args.attn_weights:
                            mask = edge_input[1] == n
                            if sk.rxns[n]:
                                attns = torch.stack([rxn_attns[layer][mask] for layer in range(len(rxn_attns))], dim=0).mean(axis=0)
                            else:
                                attns = torch.stack([bb_attns[layer][mask] for layer in range(len(bb_attns))], dim=0).mean(axis=0)
                            attns = attns.mean(axis=-1)
                            fpath = os.path.join(outfile.parent, f"{outfile.stem}.png")
                            sk.visualize(fpath, attn=(edge_input[:, mask], attns))
                        print(f"Generated markdown file.", os.path.join(os.getcwd(), outfile))
        else:
            if args.mermaid:
                sk_copy = deepcopy(sk)
                sk_copy.reconstruct(rxns, keep_main=True) # later we will reconstruct again
                good = bool(sk_copy.tree.nodes[sk_copy.tree_root]['smiles'])
                skviz_n = skviz(sk_copy, skviz_version)
                mermaid_txt = skviz_n.write(node_mask=sk_copy.mask)
                mask_str = ''.join(map(str,sk_copy.mask))
                outfile = skviz_n.path / f"skeleton_{sk_copy.uuid}_{sk_copy.index}_done_{good}.md"
                SynTreeWriter(prefixer=SkeletonPrefixWriter()).write(mermaid_txt).to_file(outfile)
            final_sks.append(sk)
    # print(len(final_sks), "beams")
    return final_sks


def test_correct(sk, sk_true, rxns, method='preorder', forcing=False):
    if method == 'preorder':
        if forcing:
            for n in sk.tree:
                attrs = [attr for attr in list(sk.tree.nodes[n]) if '_forcing' in attr]
                for attr in attrs:
                    # we re-store the attributes containing predictions into
                    # original attributes
                    sk.tree.nodes[n][attr[:-len('_forcing')]] = sk.tree.nodes[n][attr]
        total_incorrect = {}
        preorder = list(nx.dfs_preorder_nodes(sk.tree, source=sk.tree_root))
        correct = True
        seq_correct = []
        for i in preorder:
            if sk.rxns[i]:
                if sk.tree.nodes[i]['rxn_id'] != sk_true.tree.nodes[i]['rxn_id']:
                    correct = False
                    total_incorrect[i] = 1
                seq_correct.append(i not in total_incorrect)
            elif sk.leaves[i]:
                if sk.tree.nodes[i]['smiles'] != sk_true.tree.nodes[i]['smiles']:
                    correct = False
                    total_incorrect[i] = 1
                seq_correct.append(i not in total_incorrect)
        if forcing:
            return seq_correct
        else:
            return correct, total_incorrect
    elif method == 'postorder':
        # compute intermediates and target

        sk.reconstruct(rxns)
        smis = sk_true.tree.nodes[sk_true.tree_root]['smiles'].split(DELIM)
        smis = [Chem.CanonSmiles(smi) for smi in smis]
        correct = smi2 in smis
    else:
        assert method == 'reconstruct'
        sk.reconstruct(rxns)
        smiles = []
        for n in sk.tree:
            if 'smiles' in sk.tree.nodes[n]:
                if sk.tree.nodes[n]['smiles']:
                    smiles += sk.tree.nodes[n]['smiles'].split(DELIM)
        smi2 = Chem.CanonSmiles(sk_true.tree.nodes[sk_true.tree_root]['smiles'])
        sims = tanimoto_similarity(mol_fp(smi2, 2, 4096), smiles)
        correct = max(sims)
    return correct


def update(dic_total, dic):
    for k in dic:
        if k not in dic_total:
            dic_total[k] = 0
        dic_total[k] += dic[k]


def load_data(args, logger=None):
    # ... reaction templates
    rxns = ReactionSet().load(args.rxns_collection_file).rxns
    if logger is not None:
        logger.info(f"Successfully read {args.rxns_collection_file}.")
    rxn_templates = ReactionTemplateFileHandler().load(args.rxn_templates_file)

    # # ... building blocks
    bblocks = BuildingBlockFileHandler().load(args.building_blocks_file)
    if args.top_bbs_file:
        bblock_inds = [bblocks.index(l.rstrip('\n')) for l in open(args.top_bbs_file).readlines()]
        globals()['bblock_inds'] = bblock_inds
    # # A dict is used as lookup table for 2nd reactant during inference:
    # bblocks_dict = {block: i for i, block in enumerate(bblocks)}
    # logger.info(f"Successfully read {args.building_blocks_file}.")

    # # ... building block embedding
    # bblocks_molembedder = (
    #     MolEmbedder().load_precomputed(args.embeddings_knn_file).init_balltree(cosine_distance)
    # )
    # bb_emb = bblocks_molembedder.get_embeddings()
    # bb_emb = torch.as_tensor(bb_emb, dtype=torch.float32)
    bb_emb = torch.FloatTensor(np.load(args.embeddings_knn_file))
    if logger is not None:
        logger.info(f"Successfully read {args.embeddings_knn_file}.")
        logger.info("...loading data completed.")
    # remember indices of bblocks
    bb_index_lookup = dict(zip(bblocks, range(len(bblocks))))
    for i, r in tqdm(enumerate(rxns), desc="Loading reaction data"):
        bblock_mask = []
        for j in range(len(r.available_reactants)):
            mask = [False for _ in bblocks]
            for k in range(len(r.available_reactants[j])):
                bb_index = bb_index_lookup[r.available_reactants[j][k]]
                mask[bb_index] = True
            bblock_mask.append(np.argwhere(mask).flatten())
        setattr(r, 'bblock_mask', bblock_mask)
    globals()['rxns'] = rxns
    globals()['rxn_templates'] = rxn_templates
    globals()['bblocks'] = bblocks
    globals()['bb_emb'] = bb_emb
    globals()['args'] = args



def get_skeleton_inds_within_depth(max_num_rxns):
    inds = []
    for d in range(1, max_num_rxns+1):
        for ind, _, _ in globals()['skeleton_index_lookup_by_num_rxns'][d].values():
            inds.append(ind)
    return inds



def predict_skeleton(smiles, max_num_rxns=-1, top_k=[1], fp=None):
    assert 'recognizer' in globals()
    model = globals()['recognizer']
    model.eval()
    encoder = globals()['encoder']
    def argmax(x, ks=[1]):
        if ks == [1]:
            return x.argmax(axis=-1).item()
        else:
            sorted_args = x.argsort(axis=-1)
            return [sorted_args[-k].item() for k in ks]
    if fp is None:
        fp = encoder.encode(smiles)
    elif fp.ndim == 1:
        fp = fp[None, :]
    probs = model(torch.from_numpy(fp.astype(np.float32)))
    if max_num_rxns == -1:
        ind = argmax(probs, k=top_k)
        if top_k == [1]:
            return globals()['skeleton_classes'][ind]
        else:
            return [globals()['skeleton_classes'][ind_] for ind_ in ind]
    else:
        inds = []
        inds = get_skeleton_inds_within_depth(max_num_rxns)
        sorted_inds = sorted(inds)
        inds = [globals()['skeleton_classes'].index(ind) for ind in sorted_inds]
        assert probs.shape[0] == 1
        ind = argmax(probs[0, inds], ks=top_k)
        if top_k == [1]:
            ind = inds[ind]
            return globals()['skeleton_classes'][ind]
        else:
            classes = []
            for ind_ in ind:
                ind_ = inds[ind_]
                classes.append(globals()['skeleton_classes'][ind_])
        return classes

# For reconstruct without true skeleton
def reconstruct(sk, smi):
    rxns = globals()['rxns']
    sk.reconstruct(rxns)
    smiles = []
    for n in sk.tree:
        if 'smiles' in sk.tree.nodes[n]:
            if sk.tree.nodes[n]['smiles']:
                smiles += sk.tree.nodes[n]['smiles'].split(DELIM)
    if isinstance(smi, np.ndarray):
        sims = tanimoto_similarity(smi, smiles)
    else:
        smi2 = Chem.CanonSmiles(smi)
        sims = tanimoto_similarity(mol_fp(smi2, 2, 4096), smiles)
    correct = max(sims)
    best_smi = smiles[np.argmax(sims)]
    return correct, best_smi



# For surrogate within GA
def surrogate(sk, fp, oracle):
    sks = decode(sk, fp)
    ans = 0.
    ans_smi = ''
    if sks is None:
        return 0., ''
    for sk in sks:
        sk.reconstruct(rxns)
        sk.visualize(f'{HOME_DIR}/test.png')
        smi = sk.tree.nodes[sk.tree_root]['smiles']
        for smi in smi.split(DELIM):
            score = oracle(smi)
            if score > ans:
                ans = score
                ans_smi = smi
    return ans, ans_smi<|MERGE_RESOLUTION|>--- conflicted
+++ resolved
@@ -174,18 +174,12 @@
     import matplotlib.pyplot as plt
     fig, ax = plt.subplots(figsize=(8, 6))
     cax = ax.imshow(adj, cmap='hot', interpolation='nearest')
-<<<<<<< HEAD
-    fig.colorbar(cax)
-    ax.set_title('Heatmap Example')
-    fig.savefig(os.path.join(os.getenv('HOME'),'heatmap.png'))  # Save to file    
-=======
     cbar = fig.colorbar(cax, ax=ax, label=f'exp(-dist)')
     ax.set_title('Proposal Distribution over T_4 x T_4')
     ax.set_xlabel('Tree Skeleton x')
     ax.set_ylabel('Tree Skeleton y')
-    fig.savefig('/home/msun415/heatmap.png',bbox_inches='tight')  # Save to file
+    fig.savefig(os.path.join(os.getenv('HOME'),'heatmap.png'))  # Save to file
     breakpoint()
->>>>>>> 35b1a3b6
     return adj
 
 
@@ -215,7 +209,6 @@
 
 
 
-<<<<<<< HEAD
 def mcmc(sk, smi, objective='sim', max_num_rxns=-1, beta=1., T=10, uniq=-1):
     def beta_anneal(t):
         if len(beta) == 1:
@@ -223,9 +216,6 @@
         # linear
         return (T-t)/T*beta[0]+(t/T)*beta[1]
 
-=======
-def mcmc(sk, smi, objective='sim', max_num_rxns=-1, beta=1., T=10):
->>>>>>> 35b1a3b6
     inds = get_skeleton_inds_within_depth(max_num_rxns)
     adj = globals()['mc_adj']
     breakpoint()
@@ -272,11 +262,7 @@
         x_smi = rec[ind][1]
         score_x = oracle(x_smi)
         res = [(score_x, x_smi, sk.index, 1, 1)]
-<<<<<<< HEAD
         pi_x = np.exp(beta_anneal(0)*score_x)        
-=======
-        pi_x = np.exp(beta*score_x)
->>>>>>> 35b1a3b6
         oracle_lookup = {x_smi: score_x}
         key = (''.join(list(map(str, fp))), sk.index)
         reconstruct_lookup = {key: sks}
@@ -337,15 +323,9 @@
                     score_y = oracle_lookup[y_smi]
                 else:
                     score_y = oracle(y_smi)
-<<<<<<< HEAD
                     oracle_lookup[y_smi] = score_y                
                 pi_y = np.exp(beta_anneal(iter)*score_y)
                 a_xy = min(1, pi_y/pi_x)
-=======
-                    oracle_lookup[y_smi] = score_y
-                pi_y = np.exp(beta*score_y)
-                a_xy = min(1, pi_y*j_yx/(pi_x*j_xy))
->>>>>>> 35b1a3b6
                 if random.random() < a_xy: # accept
                     sk = sk_y
                     fp = fp_y
@@ -353,12 +333,8 @@
                     x_smi = y_smi
                     res.append((score_y, y_smi, sk_y.index, len(reconstruct_lookup), len(oracle_lookup)))
                 else:
-<<<<<<< HEAD
                     res.append((score_x, x_smi, sk.index, len(reconstruct_lookup), len(oracle_lookup)))                
             uniq_analogs[res[-1][1]] = 1
-=======
-                    res.append((score_x, x_smi, sk.index, len(reconstruct_lookup), len(oracle_lookup)))
->>>>>>> 35b1a3b6
             fig = plt.Figure()
             ax = fig.add_subplot(1,1,1)
             ax.plot(range(len(res)), [r[0] for r in res])
