--- conflicted
+++ resolved
@@ -34,12 +34,9 @@
 import random
 import uuid
 from tqdm import tqdm
-<<<<<<< HEAD
 import contextlib
-=======
 from tdc import Oracle
 import matplotlib.pyplot as plt
->>>>>>> eccce3fa
 
 def lock(f):
     try:
