--- conflicted
+++ resolved
@@ -39,16 +39,7 @@
     bt_ignore: bool = False
 
     # Search parameters
-<<<<<<< HEAD
-    objective: Literal["qed", "logp", "jnk", "gsk", "drd2", "ASKCOS", "IBM_RXN",
-                        "Celecoxib_Rediscovery", "Troglitazone_Rediscovery", "Thiothixene_Rediscovery", 
-                        "Aripiprazole_Similarity", "Albuterol_Similarity", "Mestranol_Similarity", 
-                        "Median_1", "Median_2", "Isomers", 
-                        "Osimertinib_MPO", "Fexofenadine_MPO", "Ranolazine_MPO", "Perindopril_MPO", "Amlodipine_MPO", "Sitagliptin_MPO", "Zaleplon_MPO", 
-                        "liep", "2rgp", "7l11", "drd3", "3pbl"] = "qed"
-=======
     objective: Literal[tuple(ORACLE_REGISTRY)] = "qed"
->>>>>>> 15594eff
 
     generations: int = 200
     population_size: int = 128
