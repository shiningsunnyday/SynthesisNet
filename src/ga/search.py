--- conflicted
+++ resolved
@@ -270,7 +270,6 @@
             # Crossover & mutation
             if epoch >= 0:
 
-<<<<<<< HEAD
                 # mutants = [] 
                 # references = self.choose_references(population, epoch)
                 # for ref in references:
@@ -279,15 +278,6 @@
                 # for ref, mut in zip(references, mutants):
                 #     mut.fp = mol_fp(mut.smiles, _nBits=cfg.fp_bits).astype(np.float32)
                 #     mut.fitness = ref.fitness
-=======
-                mutants = [] 
-                references = self.choose_references(population, epoch)
-                for ref in references:
-                    mutants.append(self.analog_mutate(ref))
-                fn(mutants)
-                for ref, mut in zip(references, mutants):
-                    mut.fp = mol_fp(mut.smiles, _nBits=cfg.fp_bits).astype(np.float32)
->>>>>>> 719dd68d
 
                 offsprings = []
                 for parents in self.choose_couples(population + mutants, epoch):
